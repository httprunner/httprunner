--- conflicted
+++ resolved
@@ -3,15 +3,10 @@
 import sys
 import time
 from typing import Text, Union
-
 from loguru import logger
 
 from httprunner import utils
 from httprunner.exceptions import ValidationFailure
-<<<<<<< HEAD
-from httprunner.models import IStep, StepResult, TStep, ProtoType, TransType
-from httprunner.runner import HttpRunner, USE_ALLURE
-=======
 from httprunner.models import (
     IStep,
     ProtoType,
@@ -21,12 +16,11 @@
     TransType,
 )
 from httprunner.response import ThriftResponseObject
-from httprunner.runner import HttpRunner
->>>>>>> 64f3b53f
+from httprunner.runner import HttpRunner, USE_ALLURE
 from httprunner.step_request import (
+    call_hooks,
     StepRequestExtraction,
     StepRequestValidation,
-    call_hooks,
 )
 
 try:
