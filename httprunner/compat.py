"""
This module handles compatibility issues between testcase format v2 and v3.
"""
import os
import sys
from typing import List, Dict, Text, Union, Any

from loguru import logger

from httprunner import exceptions
from httprunner.loader import load_project_meta, convert_relative_project_root_dir
from httprunner.parser import parse_data
from httprunner.utils import sort_dict_by_custom_order


def convert_variables(
    raw_variables: Union[Dict, List, Text], test_path: Text
) -> Dict[Text, Any]:

    if isinstance(raw_variables, Dict):
        return raw_variables

    if isinstance(raw_variables, List):
        # [{"var1": 1}, {"var2": 2}]
        variables: Dict[Text, Any] = {}
        for var_item in raw_variables:
            if not isinstance(var_item, Dict) or len(var_item) != 1:
                raise exceptions.TestCaseFormatError(
                    f"Invalid variables format: {raw_variables}"
                )

            variables.update(var_item)

        return variables

    elif isinstance(raw_variables, Text):
        # get variables by function, e.g. ${get_variables()}
        project_meta = load_project_meta(test_path)
        variables = parse_data(raw_variables, {}, project_meta.functions)

        return variables

    else:
        raise exceptions.TestCaseFormatError(
            f"Invalid variables format: {raw_variables}"
        )


def _convert_jmespath(raw: Text) -> Text:
    if not isinstance(raw, Text):
        raise exceptions.TestCaseFormatError(f"Invalid jmespath extractor: {raw}")

    # content.xx/json.xx => body.xx
    if raw.startswith("content"):
        raw = f"body{raw[len('content'):]}"
    elif raw.startswith("json"):
        raw = f"body{raw[len('json'):]}"

    raw_list = []
    for item in raw.split("."):
<<<<<<< HEAD
        if "-" in item and item[0]!= '-':
            # add quotes for field with separator
            # e.g. headers.Content-Type => headers."Content-Type"

=======
        if "-" in item and "[-" not in item:
            # add quotes for field with separator
            # e.g. headers.Content-Type => headers."Content-Type"
            # also need to avoid replacing negative index in jmespath
            # e.g. body.users[-1] => body.users[-1], keep unchanged
>>>>>>> 452a1a75
            item = item.strip('"')
            raw_list.append(f'"{item}"')
            continue
        try:
            int(item)
            is_number = 1
        except:
            is_number = 0
        if is_number:
            if len(raw_list) == 0:
                logger.error(f"Invalid jmespath: {raw}")
                sys.exit(1)
            last_item = raw_list.pop()
            item = f"{last_item}[{item}]"
            raw_list.append(item)
        else:
            raw_list.append(item)

    return ".".join(raw_list)


def _convert_extractors(extractors: Union[List, Dict]) -> Dict:
    """ convert extract list(v2) to dict(v3)

    Args:
        extractors: [{"varA": "content.varA"}, {"varB": "json.varB"}]

    Returns:
        {"varA": "body.varA", "varB": "body.varB"}

    """
    v3_extractors: Dict = {}

    if isinstance(extractors, List):
        # [{"varA": "content.varA"}, {"varB": "json.varB"}]
        for extractor in extractors:
            if not isinstance(extractor, Dict):
                logger.error(f"Invalid extractor: {extractors}")
                sys.exit(1)
            for k, v in extractor.items():
                v3_extractors[k] = v
    elif isinstance(extractors, Dict):
        # {"varA": "body.varA", "varB": "body.varB"}
        v3_extractors = extractors
    else:
        logger.error(f"Invalid extractor: {extractors}")
        sys.exit(1)

    for k, v in v3_extractors.items():
        v3_extractors[k] = _convert_jmespath(v)

    return v3_extractors


def _convert_validators(validators: List) -> List:
    for v in validators:
        if "check" in v and "expect" in v:
            # format1: {"check": "content.abc", "assert": "eq", "expect": 201}
            v["check"] = _convert_jmespath(v["check"])

        elif len(v) == 1:
            # format2: {'eq': ['status_code', 201]}
            comparator = list(v.keys())[0]
            v[comparator][0] = _convert_jmespath(v[comparator][0])

    return validators


def _sort_request_by_custom_order(request: Dict) -> Dict:
    custom_order = [
        "method",
        "url",
        "params",
        "headers",
        "cookies",
        "data",
        "json",
        "files",
        "timeout",
        "allow_redirects",
        "proxies",
        "verify",
        "stream",
        "auth",
        "cert",
    ]
    return sort_dict_by_custom_order(request, custom_order)


def _sort_step_by_custom_order(step: Dict) -> Dict:
    custom_order = [
        "name",
        "variables",
        "request",
        "testcase",
        "setup_hooks",
        "teardown_hooks",
        "extract",
        "validate",
        "validate_script",
    ]
    return sort_dict_by_custom_order(step, custom_order)


def _ensure_step_attachment(step: Dict) -> Dict:
    test_dict = {
        "name": step["name"],
    }

    if "variables" in step:
        test_dict["variables"] = step["variables"]

    if "setup_hooks" in step:
        test_dict["setup_hooks"] = step["setup_hooks"]

    if "teardown_hooks" in step:
        test_dict["teardown_hooks"] = step["teardown_hooks"]

    if "extract" in step:
        test_dict["extract"] = _convert_extractors(step["extract"])

    if "export" in step:
        test_dict["export"] = step["export"]

    if "validate" in step:
        if not isinstance(step["validate"], List):
            raise exceptions.TestCaseFormatError(
                f'Invalid teststep validate: {step["validate"]}'
            )
        test_dict["validate"] = _convert_validators(step["validate"])

    if "validate_script" in step:
        test_dict["validate_script"] = step["validate_script"]

    return test_dict


def ensure_testcase_v3_api(api_content: Dict) -> Dict:
    logger.info("convert api in v2 to testcase format v3")

    teststep = {
        "request": _sort_request_by_custom_order(api_content["request"]),
    }
    teststep.update(_ensure_step_attachment(api_content))

    teststep = _sort_step_by_custom_order(teststep)

    config = {"name": api_content["name"]}
    extract_variable_names: List = list(teststep.get("extract", {}).keys())
    if extract_variable_names:
        config["export"] = extract_variable_names

    return {
        "config": config,
        "teststeps": [teststep],
    }


def ensure_testcase_v3(test_content: Dict) -> Dict:
    logger.info("ensure compatibility with testcase format v2")

    v3_content = {"config": test_content["config"], "teststeps": []}

    if "teststeps" not in test_content:
        logger.error(f"Miss teststeps: {test_content}")
        sys.exit(1)

    if not isinstance(test_content["teststeps"], list):
        logger.error(
            f'teststeps should be list type, got {type(test_content["teststeps"])}: {test_content["teststeps"]}'
        )
        sys.exit(1)

    for step in test_content["teststeps"]:
        teststep = {}

        if "request" in step:
            teststep["request"] = _sort_request_by_custom_order(step.pop("request"))
        elif "api" in step:
            teststep["testcase"] = step.pop("api")
        elif "testcase" in step:
            teststep["testcase"] = step.pop("testcase")
        else:
            raise exceptions.TestCaseFormatError(f"Invalid teststep: {step}")

        teststep.update(_ensure_step_attachment(step))

        teststep = _sort_step_by_custom_order(teststep)
        v3_content["teststeps"].append(teststep)

    return v3_content


def ensure_cli_args(args: List) -> List:
    """ ensure compatibility with deprecated cli args in v2
    """
    # remove deprecated --failfast
    if "--failfast" in args:
        logger.warning(f"remove deprecated argument: --failfast")
        args.pop(args.index("--failfast"))

    # convert --report-file to --html
    if "--report-file" in args:
        logger.warning(f"replace deprecated argument --report-file with --html")
        index = args.index("--report-file")
        args[index] = "--html"
        args.append("--self-contained-html")

    # keep compatibility with --save-tests in v2
    if "--save-tests" in args:
        logger.warning(
            f"generate conftest.py keep compatibility with --save-tests in v2"
        )
        args.pop(args.index("--save-tests"))
        _generate_conftest_for_summary(args)

    return args


def _generate_conftest_for_summary(args: List):

    for arg in args:
        if os.path.exists(arg):
            test_path = arg
            # FIXME: several test paths maybe specified
            break
    else:
        logger.error(f"No valid test path specified! \nargs: {args}")
        sys.exit(1)

    conftest_content = '''# NOTICE: Generated By HttpRunner.
import json
import os
import time

import pytest
from loguru import logger

from httprunner.utils import get_platform, ExtendJSONEncoder


@pytest.fixture(scope="session", autouse=True)
def session_fixture(request):
    """setup and teardown each task"""
    logger.info(f"start running testcases ...")

    start_at = time.time()

    yield

    logger.info(f"task finished, generate task summary for --save-tests")

    summary = {
        "success": True,
        "stat": {
            "testcases": {"total": 0, "success": 0, "fail": 0},
            "teststeps": {"total": 0, "failures": 0, "successes": 0},
        },
        "time": {"start_at": start_at, "duration": time.time() - start_at},
        "platform": get_platform(),
        "details": [],
    }

    for item in request.node.items:
        testcase_summary = item.instance.get_summary()
        summary["success"] &= testcase_summary.success

        summary["stat"]["testcases"]["total"] += 1
        summary["stat"]["teststeps"]["total"] += len(testcase_summary.step_datas)
        if testcase_summary.success:
            summary["stat"]["testcases"]["success"] += 1
            summary["stat"]["teststeps"]["successes"] += len(
                testcase_summary.step_datas
            )
        else:
            summary["stat"]["testcases"]["fail"] += 1
            summary["stat"]["teststeps"]["successes"] += (
                len(testcase_summary.step_datas) - 1
            )
            summary["stat"]["teststeps"]["failures"] += 1

        testcase_summary_json = testcase_summary.dict()
        testcase_summary_json["records"] = testcase_summary_json.pop("step_datas")
        summary["details"].append(testcase_summary_json)

    summary_path = r"{{SUMMARY_PATH_PLACEHOLDER}}"
    summary_dir = os.path.dirname(summary_path)
    os.makedirs(summary_dir, exist_ok=True)

    with open(summary_path, "w", encoding="utf-8") as f:
        json.dump(summary, f, indent=4, ensure_ascii=False, cls=ExtendJSONEncoder)

    logger.info(f"generated task summary: {summary_path}")

'''

    project_meta = load_project_meta(test_path)
    project_root_dir = project_meta.RootDir
    conftest_path = os.path.join(project_root_dir, "conftest.py")

    test_path = os.path.abspath(test_path)
    logs_dir_path = os.path.join(project_root_dir, "logs")
    test_path_relative_path = convert_relative_project_root_dir(test_path)

    if os.path.isdir(test_path):
        file_foder_path = os.path.join(logs_dir_path, test_path_relative_path)
        dump_file_name = "all.summary.json"
    else:
        file_relative_folder_path, test_file = os.path.split(test_path_relative_path)
        file_foder_path = os.path.join(logs_dir_path, file_relative_folder_path)
        test_file_name, _ = os.path.splitext(test_file)
        dump_file_name = f"{test_file_name}.summary.json"

    summary_path = os.path.join(file_foder_path, dump_file_name)
    conftest_content = conftest_content.replace(
        "{{SUMMARY_PATH_PLACEHOLDER}}", summary_path
    )

    dir_path = os.path.dirname(conftest_path)
    if not os.path.exists(dir_path):
        os.makedirs(dir_path)

    with open(conftest_path, "w", encoding="utf-8") as f:
        f.write(conftest_content)

    logger.info("generated conftest.py to generate summary.json")


def ensure_path_sep(path: Text) -> Text:
    """ ensure compatibility with different path separators of Linux and Windows
    """
    if "/" in path:
        path = os.sep.join(path.split("/"))

    if "\\" in path:
        path = os.sep.join(path.split("\\"))

    return path<|MERGE_RESOLUTION|>--- conflicted
+++ resolved
@@ -58,27 +58,14 @@
 
     raw_list = []
     for item in raw.split("."):
-<<<<<<< HEAD
-        if "-" in item and item[0]!= '-':
-            # add quotes for field with separator
-            # e.g. headers.Content-Type => headers."Content-Type"
-
-=======
         if "-" in item and "[-" not in item:
             # add quotes for field with separator
             # e.g. headers.Content-Type => headers."Content-Type"
             # also need to avoid replacing negative index in jmespath
             # e.g. body.users[-1] => body.users[-1], keep unchanged
->>>>>>> 452a1a75
             item = item.strip('"')
             raw_list.append(f'"{item}"')
-            continue
-        try:
-            int(item)
-            is_number = 1
-        except:
-            is_number = 0
-        if is_number:
+        elif item.isdigit():
             if len(raw_list) == 0:
                 logger.error(f"Invalid jmespath: {raw}")
                 sys.exit(1)
