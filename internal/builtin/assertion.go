--- conflicted
+++ resolved
@@ -20,14 +20,6 @@
 	"regex_match":       assert.Regexp,
 	"type_match":        assert.IsType,
 	// custom assertions
-<<<<<<< HEAD
-	"startswith":    StartsWith, // check if string starts with substring
-	"endswith":      EndsWith,   // check if string ends with substring
-	"length_equals": EqualLength,
-	"length_equal":  EqualLength, // alias for length_equals
-	"contains":      Contains,
-	"string_equals": EqualString,
-=======
 	"startswith":               StartsWith, // check if string starts with substring
 	"endswith":                 EndsWith,   // check if string ends with substring
 	"length_equals":            EqualLength,
@@ -36,7 +28,8 @@
 	"length_less_or_equals":    LessOrEqualsLength,
 	"length_greater_than":      GreaterThanLength,
 	"length_greater_or_equals": GreaterOrEqualsLength,
->>>>>>> 0ca0b9da
+  "contains":                 Contains,
+	"string_equals":            EqualString,
 }
 
 func StartsWith(t assert.TestingT, expected, actual interface{}, msgAndArgs ...interface{}) bool {
@@ -159,7 +152,6 @@
 	}
 }
 
-<<<<<<< HEAD
 // Contains assert whether actual element contains expected element
 func Contains(t assert.TestingT, expected, actual interface{}, msgAndArgs ...interface{}) bool {
 	return assert.Contains(t, actual, expected, msgAndArgs)
@@ -175,7 +167,8 @@
 	actualString := actual.(string)
 	expectedString := expected.(string)
 	return assert.True(t, strings.EqualFold(actualString, expectedString), msgAndArgs)
-=======
+}
+
 // getLen try to get length of object.
 // return (false, 0) if impossible.
 func getLen(x interface{}) (ok bool, length int) {
@@ -186,5 +179,4 @@
 		}
 	}()
 	return true, v.Len()
->>>>>>> 0ca0b9da
 }