package hrp

import (
	"crypto/tls"
	_ "embed"
	"fmt"
	"net"
	"net/http"
	"net/http/cookiejar"
	"net/url"
	"path/filepath"
	"strings"
	"testing"
	"time"

	"github.com/gorilla/websocket"
	"github.com/httprunner/funplugin"
	"github.com/jinzhu/copier"
	"github.com/pkg/errors"
	"github.com/rs/zerolog/log"
	"golang.org/x/net/http2"

	"github.com/httprunner/httprunner/v4/hrp/internal/builtin"
	"github.com/httprunner/httprunner/v4/hrp/internal/sdk"
	"github.com/httprunner/httprunner/v4/hrp/internal/version"
	"github.com/httprunner/httprunner/v4/hrp/pkg/uixt"
)

// Run starts to run API test with default configs.
func Run(testcases ...ITestCase) error {
	t := &testing.T{}
	return NewRunner(t).SetRequestsLogOn().Run(testcases...)
}

// NewRunner constructs a new runner instance.
func NewRunner(t *testing.T) *HRPRunner {
	if t == nil {
		t = &testing.T{}
	}
	jar, _ := cookiejar.New(nil)
	return &HRPRunner{
		t:             t,
		failfast:      true, // default to failfast
		genHTMLReport: false,
		httpClient: &http.Client{
			Transport: &http.Transport{
				TLSClientConfig: &tls.Config{InsecureSkipVerify: true},
			},
			Jar:     jar, // insert response cookies into request
			Timeout: 120 * time.Second,
		},
		http2Client: &http.Client{
			Transport: &http2.Transport{
				TLSClientConfig: &tls.Config{InsecureSkipVerify: true},
			},
			Jar:     jar, // insert response cookies into request
			Timeout: 120 * time.Second,
		},
		// use default handshake timeout (no timeout limit) here, enable timeout at step level
		wsDialer: &websocket.Dialer{
			TLSClientConfig: &tls.Config{InsecureSkipVerify: true},
		},
	}
}

type HRPRunner struct {
	t             *testing.T
	failfast      bool
	httpStatOn    bool
	requestsLogOn bool
	pluginLogOn   bool
	venv          string
	saveTests     bool
	genHTMLReport bool
	httpClient    *http.Client
	http2Client   *http.Client
	wsDialer      *websocket.Dialer
	uiClients     map[string]*uixt.DriverExt // UI automation clients for iOS and Android, key is udid/serial
}

// SetClientTransport configures transport of http client for high concurrency load testing
func (r *HRPRunner) SetClientTransport(maxConns int, disableKeepAlive bool, disableCompression bool) *HRPRunner {
	log.Info().
		Int("maxConns", maxConns).
		Bool("disableKeepAlive", disableKeepAlive).
		Bool("disableCompression", disableCompression).
		Msg("[init] SetClientTransport")
	r.httpClient.Transport = &http.Transport{
		TLSClientConfig:     &tls.Config{InsecureSkipVerify: true},
		DialContext:         (&net.Dialer{}).DialContext,
		MaxIdleConns:        0,
		MaxIdleConnsPerHost: maxConns,
		DisableKeepAlives:   disableKeepAlive,
		DisableCompression:  disableCompression,
	}
	r.http2Client.Transport = &http2.Transport{
		TLSClientConfig:    &tls.Config{InsecureSkipVerify: true},
		DisableCompression: disableCompression,
	}
	r.wsDialer.EnableCompression = !disableCompression
	return r
}

// SetFailfast configures whether to stop running when one step fails.
func (r *HRPRunner) SetFailfast(failfast bool) *HRPRunner {
	log.Info().Bool("failfast", failfast).Msg("[init] SetFailfast")
	r.failfast = failfast
	return r
}

// SetRequestsLogOn turns on request & response details logging.
func (r *HRPRunner) SetRequestsLogOn() *HRPRunner {
	log.Info().Msg("[init] SetRequestsLogOn")
	r.requestsLogOn = true
	return r
}

// SetHTTPStatOn turns on HTTP latency stat.
func (r *HRPRunner) SetHTTPStatOn() *HRPRunner {
	log.Info().Msg("[init] SetHTTPStatOn")
	r.httpStatOn = true
	return r
}

// SetPluginLogOn turns on plugin logging.
func (r *HRPRunner) SetPluginLogOn() *HRPRunner {
	log.Info().Msg("[init] SetPluginLogOn")
	r.pluginLogOn = true
	return r
}

// SetPython3Venv specifies python3 venv.
func (r *HRPRunner) SetPython3Venv(venv string) *HRPRunner {
	log.Info().Str("venv", venv).Msg("[init] SetPython3Venv")
	r.venv = venv
	return r
}

// SetProxyUrl configures the proxy URL, which is usually used to capture HTTP packets for debugging.
func (r *HRPRunner) SetProxyUrl(proxyUrl string) *HRPRunner {
	log.Info().Str("proxyUrl", proxyUrl).Msg("[init] SetProxyUrl")
	p, err := url.Parse(proxyUrl)
	if err != nil {
		log.Error().Err(err).Str("proxyUrl", proxyUrl).Msg("[init] invalid proxyUrl")
		return r
	}
	r.httpClient.Transport = &http.Transport{
		Proxy:           http.ProxyURL(p),
		TLSClientConfig: &tls.Config{InsecureSkipVerify: true},
	}
	r.wsDialer.Proxy = http.ProxyURL(p)
	return r
}

// SetTimeout configures global timeout in seconds.
func (r *HRPRunner) SetTimeout(timeout time.Duration) *HRPRunner {
	log.Info().Float64("timeout(seconds)", timeout.Seconds()).Msg("[init] SetTimeout")
	r.httpClient.Timeout = timeout
	return r
}

// SetSaveTests configures whether to save summary of tests.
func (r *HRPRunner) SetSaveTests(saveTests bool) *HRPRunner {
	log.Info().Bool("saveTests", saveTests).Msg("[init] SetSaveTests")
	r.saveTests = saveTests
	return r
}

// GenHTMLReport configures whether to gen html report of api tests.
func (r *HRPRunner) GenHTMLReport() *HRPRunner {
	log.Info().Bool("genHTMLReport", true).Msg("[init] SetgenHTMLReport")
	r.genHTMLReport = true
	return r
}

// Run starts to execute one or multiple testcases.
func (r *HRPRunner) Run(testcases ...ITestCase) error {
	log.Info().Str("hrp_version", version.VERSION).Msg("start running")
	event := sdk.EventTracking{
		Category: "RunAPITests",
		Action:   "hrp run",
	}
	// report start event
	go sdk.SendEvent(event)
	// report execution timing event
	defer sdk.SendEvent(event.StartTiming("execution"))
	// record execution data to summary
	s := newOutSummary()

	// load all testcases
	testCases, err := LoadTestCases(testcases...)
	if err != nil {
		log.Error().Err(err).Msg("failed to load testcases")
		return err
	}

	// quit all plugins
	defer func() {
		pluginMap.Range(func(key, value interface{}) bool {
			if plugin, ok := value.(funplugin.IPlugin); ok {
				plugin.Quit()
			}
			return true
		})
	}()

	var runErr error
	// run testcase one by one
	for _, testcase := range testCases {
		// each testcase has its own case runner
		caseRunner, err := r.NewCaseRunner(testcase)
		if err != nil {
			log.Error().Err(err).Msg("[Run] init case runner failed")
			return err
		}

		// release UI driver session
		defer func() {
			for _, client := range r.uiClients {
				client.Driver.DeleteSession()
			}
		}()

		for it := caseRunner.parametersIterator; it.HasNext(); {
			// case runner can run multiple times with different parameters
			// each run has its own session runner
			sessionRunner := caseRunner.NewSession()
			err1 := sessionRunner.Start(it.Next())
			if err1 != nil {
				log.Error().Err(err1).Msg("[Run] run testcase failed")
				runErr = err1
			}
			caseSummary, err2 := sessionRunner.GetSummary()
			s.appendCaseSummary(caseSummary)
			if err2 != nil {
				log.Error().Err(err2).Msg("[Run] get summary failed")
				if err1 != nil {
					runErr = errors.Wrap(err1, err2.Error())
				} else {
					runErr = err2
				}
			}

			if runErr != nil && r.failfast {
				break
			}
		}
	}
	s.Time.Duration = time.Since(s.Time.StartAt).Seconds()

	// save summary
	if r.saveTests {
		err := s.genSummary()
		if err != nil {
			return err
		}
	}

	// generate HTML report
	if r.genHTMLReport {
		err := s.genHTMLReport()
		if err != nil {
			return err
		}
	}

	return runErr
}

// NewCaseRunner creates a new case runner for testcase.
// each testcase has its own case runner
func (r *HRPRunner) NewCaseRunner(testcase *TestCase) (*CaseRunner, error) {
	caseRunner := &CaseRunner{
		testCase:  testcase,
		hrpRunner: r,
		parser:    newParser(),
	}

	// init parser plugin
	plugin, err := initPlugin(testcase.Config.Path, r.venv, r.pluginLogOn)
	if err != nil {
		return nil, errors.Wrap(err, "init plugin failed")
	}
	if plugin != nil {
		caseRunner.parser.plugin = plugin
		caseRunner.rootDir = filepath.Dir(plugin.Path())
	}

	// parse testcase config
	if err := caseRunner.parseConfig(); err != nil {
		return nil, errors.Wrap(err, "parse testcase config failed")
	}

	// set testcase timeout in seconds
	if testcase.Config.Timeout != 0 {
		timeout := time.Duration(testcase.Config.Timeout*1000) * time.Millisecond
		r.SetTimeout(timeout)
	}

	// load plugin info to testcase config
	if plugin != nil {
		pluginPath, _ := locatePlugin(testcase.Config.Path)
		if caseRunner.parsedConfig.PluginSetting == nil {
			pluginContent, err := builtin.ReadFile(pluginPath)
			if err != nil {
				return nil, err
			}
			tp := strings.Split(plugin.Path(), ".")
			caseRunner.parsedConfig.PluginSetting = &PluginConfig{
				Path:    pluginPath,
				Content: pluginContent,
				Type:    tp[len(tp)-1],
			}
		}
	}

	return caseRunner, nil
}

type CaseRunner struct {
	testCase  *TestCase
	hrpRunner *HRPRunner
	parser    *Parser

	parsedConfig       *TConfig
	parametersIterator *ParametersIterator
	rootDir            string // project root dir
}

// parseConfig parses testcase config, stores to parsedConfig.
func (r *CaseRunner) parseConfig() error {
	cfg := r.testCase.Config

	r.parsedConfig = &TConfig{}
	// deep copy config to avoid data racing
	if err := copier.Copy(r.parsedConfig, cfg); err != nil {
		log.Error().Err(err).Msg("copy testcase config failed")
		return err
	}

	// parse config variables
	parsedVariables, err := r.parser.ParseVariables(cfg.Variables)
	if err != nil {
		log.Error().Interface("variables", cfg.Variables).Err(err).Msg("parse config variables failed")
		return err
	}
	r.parsedConfig.Variables = parsedVariables

	// parse config name
	parsedName, err := r.parser.ParseString(cfg.Name, parsedVariables)
	if err != nil {
		return errors.Wrap(err, "parse config name failed")
	}
	r.parsedConfig.Name = convertString(parsedName)

	// parse config base url
	parsedBaseURL, err := r.parser.ParseString(cfg.BaseURL, parsedVariables)
	if err != nil {
		return errors.Wrap(err, "parse config base url failed")
	}
	r.parsedConfig.BaseURL = convertString(parsedBaseURL)

	// merge config environment variables with base_url
	// priority: env base_url > base_url
	if cfg.Environs != nil {
		r.parsedConfig.Environs = cfg.Environs
	} else {
		r.parsedConfig.Environs = make(map[string]string)
	}
	if value, ok := r.parsedConfig.Environs["base_url"]; !ok || value == "" {
		if r.parsedConfig.BaseURL != "" {
			r.parsedConfig.Environs["base_url"] = r.parsedConfig.BaseURL
		}
	}

	// merge config variables with environment variables
	// priority: env > config variables
	for k, v := range r.parsedConfig.Environs {
		r.parsedConfig.Variables[k] = v
	}

	// ensure correction of think time config
	r.parsedConfig.ThinkTimeSetting.checkThinkTime()

	// ensure correction of websocket config
	r.parsedConfig.WebSocketSetting.checkWebSocket()

	// parse testcase config parameters
	parametersIterator, err := initParametersIterator(r.parsedConfig)
	if err != nil {
		log.Error().Err(err).
			Interface("parameters", r.parsedConfig.Parameters).
			Interface("parametersSetting", r.parsedConfig.ParametersSetting).
			Msg("parse config parameters failed")
		return errors.Wrap(err, "parse testcase config parameters failed")
	}
	r.parametersIterator = parametersIterator

	// init iOS/Android clients
	if r.hrpRunner.uiClients == nil {
		r.hrpRunner.uiClients = make(map[string]*uixt.DriverExt)
	}
	for _, iosDeviceConfig := range r.parsedConfig.IOS {
		if iosDeviceConfig.UDID != "" {
			udid, err := r.parser.ParseString(iosDeviceConfig.UDID, parsedVariables)
			if err != nil {
				return errors.Wrap(err, "failed to parse ios device udid")
			}
			iosDeviceConfig.UDID = udid.(string)
		}
		device, err := uixt.NewIOSDevice(uixt.GetIOSDeviceOptions(iosDeviceConfig)...)
		if err != nil {
			return errors.Wrap(err, "init iOS device failed")
		}
		client, err := device.NewDriver(nil)
		if err != nil {
			return errors.Wrap(err, "init iOS WDA client failed")
		}
		r.hrpRunner.uiClients[device.UDID] = client
	}
	for _, androidDeviceConfig := range r.parsedConfig.Android {
		if androidDeviceConfig.SerialNumber != "" {
			sn, err := r.parser.ParseString(androidDeviceConfig.SerialNumber, parsedVariables)
			if err != nil {
				return errors.Wrap(err, "failed to parse android device serial")
			}
			androidDeviceConfig.SerialNumber = sn.(string)
		}
		device, err := uixt.NewAndroidDevice(uixt.GetAndroidDeviceOptions(androidDeviceConfig)...)
		if err != nil {
			return errors.Wrap(err, "init Android device failed")
		}
		client, err := device.NewDriver(nil)
		if err != nil {
			return errors.Wrap(err, "init Android UIAutomator client failed")
		}
		r.hrpRunner.uiClients[device.SerialNumber] = client
	}

	return nil
}

// each boomer task initiates a new session
// in order to avoid data racing
func (r *CaseRunner) NewSession() *SessionRunner {
	sessionRunner := &SessionRunner{
		caseRunner: r,
	}
	sessionRunner.resetSession()
	return sessionRunner
}

// SessionRunner is used to run testcase and its steps.
// each testcase has its own SessionRunner instance and share session variables.
type SessionRunner struct {
	caseRunner       *CaseRunner
	sessionVariables map[string]interface{}
	// transactions stores transaction timing info.
	// key is transaction name, value is map of transaction type and time, e.g. start time and end time.
	transactions      map[string]map[transactionType]time.Time
	startTime         time.Time                  // record start time of the testcase
	summary           *TestCaseSummary           // record test case summary
	wsConnMap         map[string]*websocket.Conn // save all websocket connections
	pongResponseChan  chan string                // channel used to receive pong response message
	closeResponseChan chan *wsCloseRespObject    // channel used to receive close response message
}

func (r *SessionRunner) resetSession() {
	log.Info().Msg("reset session runner")
	r.sessionVariables = make(map[string]interface{})
	r.transactions = make(map[string]map[transactionType]time.Time)
	r.startTime = time.Now()
	r.summary = newSummary()
	r.wsConnMap = make(map[string]*websocket.Conn)
	r.pongResponseChan = make(chan string, 1)
	r.closeResponseChan = make(chan *wsCloseRespObject, 1)
}

// Start runs the test steps in sequential order.
// givenVars is used for data driven
func (r *SessionRunner) Start(givenVars map[string]interface{}) error {
	config := r.caseRunner.testCase.Config
	log.Info().Str("testcase", config.Name).Msg("run testcase start")

	// reset session runner
	r.resetSession()

	// update config variables with given variables
	r.InitWithParameters(givenVars)

	defer func() {
		// close session resource after all steps done or fast fail
		r.releaseResources()
	}()

	// run step in sequential order
	for _, step := range r.caseRunner.testCase.TestSteps {
		// TODO: parse step struct
		// parse step name
		parsedName, err := r.caseRunner.parser.ParseString(step.Name(), r.sessionVariables)
		if err != nil {
			parsedName = step.Name()
		}
		stepName := convertString(parsedName)
		log.Info().Str("step", stepName).
			Str("type", string(step.Type())).Msg("run step start")

		// run times of step
		loopTimes := step.Struct().Loops
		if loopTimes < 0 {
			log.Warn().Int("loops", loopTimes).Msg("loop times should be positive, set to 1")
			loopTimes = 1
		} else if loopTimes == 0 {
			loopTimes = 1
		} else if loopTimes > 1 {
			log.Info().Int("loops", loopTimes).Msg("run step with specified loop times")
		}

		// run step with specified loop times
		var stepResult *StepResult
		for i := 1; i <= loopTimes; i++ {
			var loopIndex string
			if loopTimes > 1 {
				log.Info().Int("index", i).Msg("start running step in loop")
				loopIndex = fmt.Sprintf("_loop_%d", i)
			}

			// run step
			stepResult, err = step.Run(r)
			stepResult.Name = stepName + loopIndex

			r.updateSummary(stepResult)
		}

		// update extracted variables
		for k, v := range stepResult.ExportVars {
			r.sessionVariables[k] = v
		}

		if err == nil {
			log.Info().Str("step", stepResult.Name).
				Str("type", string(stepResult.StepType)).
				Bool("success", true).
				Interface("exportVars", stepResult.ExportVars).
				Msg("run step end")
			continue
		}

		// failed
		log.Error().Err(err).Str("step", stepResult.Name).
			Str("type", string(stepResult.StepType)).
			Bool("success", false).
			Msg("run step end")

		// check if failfast
		if r.caseRunner.hrpRunner.failfast {
			return errors.Wrap(err, "abort running due to failfast setting")
		}
	}

	log.Info().Str("testcase", config.Name).Msg("run testcase end")
	return nil
}

// ParseStepVariables merges step variables with config variables and session variables
func (r *SessionRunner) ParseStepVariables(stepVariables map[string]interface{}) (map[string]interface{}, error) {
	// override variables
	// step variables > session variables (extracted variables from previous steps)
	overrideVars := mergeVariables(stepVariables, r.sessionVariables)
	// step variables > testcase config variables
	overrideVars = mergeVariables(overrideVars, r.caseRunner.parsedConfig.Variables)

	// parse step variables
	parsedVariables, err := r.caseRunner.parser.ParseVariables(overrideVars)
	if err != nil {
		log.Error().Interface("variables", r.caseRunner.parsedConfig.Variables).
			Err(err).Msg("parse step variables failed")
		return nil, errors.Wrap(err, "parse step variables failed")
	}
	return parsedVariables, nil
}

// InitWithParameters updates session variables with given parameters.
// this is used for data driven
func (r *SessionRunner) InitWithParameters(parameters map[string]interface{}) {
	if len(parameters) == 0 {
		return
	}

	log.Info().Interface("parameters", parameters).Msg("update session variables")
	for k, v := range parameters {
		r.sessionVariables[k] = v
	}
}

func (r *SessionRunner) GetSummary() (*TestCaseSummary, error) {
	caseSummary := r.summary
	caseSummary.Name = r.caseRunner.parsedConfig.Name
	caseSummary.Time.StartAt = r.startTime
	caseSummary.Time.Duration = time.Since(r.startTime).Seconds()
	exportVars := make(map[string]interface{})
	for _, value := range r.caseRunner.parsedConfig.Export {
		exportVars[value] = r.sessionVariables[value]
	}
	caseSummary.InOut.ExportVars = exportVars
	caseSummary.InOut.ConfigVars = r.caseRunner.parsedConfig.Variables

	for uuid, client := range r.caseRunner.hrpRunner.uiClients {
		// add WDA/UIA logs to summary
		logs := map[string]interface{}{
			"uuid": uuid,
		}

		if client.Device.LogEnabled() {
			log, err := client.Driver.StopCaptureLog()
			if err != nil {
				return caseSummary, err
			}
			logs["content"] = log
		}

		// stop performance monitor
		logs["performance"] = client.Device.StopPerf()
		logs["pcap"] = client.Device.StopPcap()

		caseSummary.Logs = append(caseSummary.Logs, logs)
	}

	return caseSummary, nil
}

<<<<<<< HEAD
// releaseResources releases resources used by session runner
func (r *SessionRunner) releaseResources() {
	// close websocket connections
	for _, wsConn := range r.wsConnMap {
		if wsConn != nil {
			log.Info().Str("testcase", r.caseRunner.testCase.Config.Name).Msg("websocket disconnected")
			err := wsConn.Close()
			if err != nil {
				log.Error().Err(err).Msg("websocket disconnection failed")
			}
		}
=======
// updateSummary updates summary of StepResult.
func (r *SessionRunner) updateSummary(stepResult *StepResult) {
	switch stepResult.StepType {
	case stepTypeTestCase:
		// record requests of testcase step
		if records, ok := stepResult.Data.([]*StepResult); ok {
			for _, result := range records {
				r.addSingleStepResult(result)
			}
		} else {
			r.addSingleStepResult(stepResult)
		}
	default:
		r.addSingleStepResult(stepResult)
	}
}

func (r *SessionRunner) addSingleStepResult(stepResult *StepResult) {
	// update summary
	r.summary.Records = append(r.summary.Records, stepResult)
	r.summary.Stat.Total += 1
	if stepResult.Success {
		r.summary.Stat.Successes += 1
	} else {
		r.summary.Stat.Failures += 1
		// update summary result to failed
		r.summary.Success = false
>>>>>>> 309ebcc6
	}
}<|MERGE_RESOLUTION|>--- conflicted
+++ resolved
@@ -629,19 +629,7 @@
 	return caseSummary, nil
 }
 
-<<<<<<< HEAD
-// releaseResources releases resources used by session runner
-func (r *SessionRunner) releaseResources() {
-	// close websocket connections
-	for _, wsConn := range r.wsConnMap {
-		if wsConn != nil {
-			log.Info().Str("testcase", r.caseRunner.testCase.Config.Name).Msg("websocket disconnected")
-			err := wsConn.Close()
-			if err != nil {
-				log.Error().Err(err).Msg("websocket disconnection failed")
-			}
-		}
-=======
+
 // updateSummary updates summary of StepResult.
 func (r *SessionRunner) updateSummary(stepResult *StepResult) {
 	switch stepResult.StepType {
@@ -669,6 +657,19 @@
 		r.summary.Stat.Failures += 1
 		// update summary result to failed
 		r.summary.Success = false
->>>>>>> 309ebcc6
+	}
+}
+
+// releaseResources releases resources used by session runner
+func (r *SessionRunner) releaseResources() {
+	// close websocket connections
+	for _, wsConn := range r.wsConnMap {
+		if wsConn != nil {
+			log.Info().Str("testcase", r.caseRunner.testCase.Config.Name).Msg("websocket disconnected")
+			err := wsConn.Close()
+			if err != nil {
+				log.Error().Err(err).Msg("websocket disconnection failed")
+			}
+		}
 	}
 }