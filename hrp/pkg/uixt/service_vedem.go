--- conflicted
+++ resolved
@@ -67,16 +67,10 @@
 	// Media（媒体）
 	// Chat（语音）
 	// Event（赛事）
-<<<<<<< HEAD
-	LiveType          string             `json:"liveType,omitempty"`    // 直播间类型
-	UIResult          UIResultMap        `json:"uiResult,omitempty"`    // 图标检测
-	ClosePopupsResult *ClosePopupsResult `json:"closeResult,omitempty"` // 弹窗按钮检测
-=======
-	LiveType       string             `json:"liveType,omitempty"`       // 直播间类型
-	LivePopularity int64              `json:"livePopularity,omitempty"` // 直播间热度
-	UIResult       UIResultMap        `json:"uiResult,omitempty"`       // 图标检测
-	CPResult       *ClosePopupsResult `json:"closeResult,omitempty"`    // 弹窗按钮检测
->>>>>>> 55bdfc49
+	LiveType          string             `json:"liveType,omitempty"`       // 直播间类型
+	LivePopularity    int64              `json:"livePopularity,omitempty"` // 直播间热度
+	UIResult          UIResultMap        `json:"uiResult,omitempty"`       // 图标检测
+	ClosePopupsResult *ClosePopupsResult `json:"closeResult,omitempty"`    // 弹窗按钮检测
 }
 
 type APIResponseImage struct {
@@ -228,13 +222,10 @@
 	// 使用高精度集群
 	bodyWriter.WriteField("ocrCluster", "highPrecision")
 
-<<<<<<< HEAD
-=======
 	if actionOptions.ScreenShotWithOCRCluster != "" {
 		bodyWriter.WriteField("ocrCluster", actionOptions.ScreenShotWithOCRCluster)
 	}
 
->>>>>>> 55bdfc49
 	if actionOptions.Timeout > 0 {
 		bodyWriter.WriteField("timeout", fmt.Sprintf("%v", actionOptions.Timeout))
 	} else {
@@ -429,28 +420,17 @@
 		screenResult.Icons = imageResult.UIResult
 		screenResult.Video = &Video{LiveType: imageResult.LiveType, ViewCount: imageResult.LivePopularity}
 
-<<<<<<< HEAD
-		if actionOptions.ScreenShotWithClosePopups {
-			popup := &PopupInfo{
+		if actionOptions.ScreenShotWithClosePopups && imageResult.ClosePopupsResult != nil {
+			screenResult.Popup = &PopupInfo{
 				ClosePopupsResult: imageResult.ClosePopupsResult,
-=======
-		if actionOptions.ScreenShotWithClosePopups && imageResult.CPResult != nil {
-			screenResult.Popup = &PopupInfo{
-				Type:      imageResult.CPResult.Type,
-				Text:      imageResult.CPResult.Text,
-				PicName:   imagePath,
-				PicURL:    imageResult.URL,
-				PopupArea: imageResult.CPResult.PopupArea,
-				CloseArea: imageResult.CPResult.CloseArea,
->>>>>>> 55bdfc49
+				PicName:           imagePath,
+				PicURL:            imageResult.URL,
 			}
 
 			closeAreas, _ := imageResult.UIResult.FilterUIResults([]string{"close"})
 			for _, closeArea := range closeAreas {
-				popup.ClosePoints = append(popup.ClosePoints, closeArea.Center())
+				screenResult.Popup.ClosePoints = append(screenResult.Popup.ClosePoints, closeArea.Center())
 			}
-
-			screenResult.Popup = popup
 		}
 	}
 
