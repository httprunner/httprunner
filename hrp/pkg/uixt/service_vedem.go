package uixt

import (
	"bytes"
	"fmt"
	"image"
<<<<<<< HEAD
	"io"
=======
	"io/ioutil"
	"math"
>>>>>>> 3d385d94
	"mime/multipart"
	"net/http"
	"regexp"
	"strings"
	"time"

	"github.com/pkg/errors"
	"github.com/rs/zerolog/log"

	"github.com/httprunner/httprunner/v4/hrp/internal/builtin"
	"github.com/httprunner/httprunner/v4/hrp/internal/code"
	"github.com/httprunner/httprunner/v4/hrp/internal/env"
	"github.com/httprunner/httprunner/v4/hrp/internal/json"
)

var client = &http.Client{
	Timeout: time.Second * 10,
}

type OCRResult struct {
	Text   string   `json:"text"`
	Points []PointF `json:"points"`
}

type OCRResults []OCRResult

func (o OCRResults) ToOCRTexts() (ocrTexts OCRTexts) {
	for _, ocrResult := range o {
		rect := image.Rectangle{
			// ocrResult.Points 顺序：左上 -> 右上 -> 右下 -> 左下
			Min: image.Point{
				X: int(ocrResult.Points[0].X),
				Y: int(ocrResult.Points[0].Y),
			},
			Max: image.Point{
				X: int(ocrResult.Points[2].X),
				Y: int(ocrResult.Points[2].Y),
			},
		}
		ocrText := OCRText{
			Text: ocrResult.Text,
			Rect: rect,
		}
		ocrTexts = append(ocrTexts, ocrText)
	}
	return
}

type ImageResult struct {
	URL       string     `json:"url,omitempty"`       // image uploaded url
	OCRResult OCRResults `json:"ocrResult,omitempty"` // OCR texts
	// NoLive（非直播间）
	// Shop（电商）
	// LifeService（生活服务）
	// Show（秀场）
	// Game（游戏）
	// People（多人）
	// PK（PK）
	// Media（媒体）
	// Chat（语音）
	// Event（赛事）
	LiveType string             `json:"liveType,omitempty"`    // 直播间类型
	UIResult UIResultMap        `json:"uiResult,omitempty"`    // 图标检测
	CPResult *ClosePopupsResult `json:"closeResult,omitempty"` // 弹窗按钮检测
}

type APIResponseImage struct {
	Code    int         `json:"code"`
	Message string      `json:"message"`
	Result  ImageResult `json:"result"`
}

type OCRText struct {
	Text string
	Rect image.Rectangle
}

func (t OCRText) Center() PointF {
	return getRectangleCenterPoint(t.Rect)
}

type OCRTexts []OCRText

func (t OCRTexts) texts() (texts []string) {
	for _, text := range t {
		texts = append(texts, text.Text)
	}
	return texts
}

func (t OCRTexts) FilterScope(scope AbsScope) (results OCRTexts) {
	for _, ocrText := range t {
		rect := ocrText.Rect

		// check if text in scope
		if len(scope) == 4 {
			if rect.Min.X < scope[0] ||
				rect.Min.Y < scope[1] ||
				rect.Max.X > scope[2] ||
				rect.Max.Y > scope[3] {
				// not in scope
				continue
			}
		}

		results = append(results, ocrText)
	}
	return
}

func (t OCRTexts) FindText(text string, options ...ActionOption) (result OCRText, err error) {
	actionOptions := NewActionOptions(options...)

	var results []OCRText
	for _, ocrText := range t.FilterScope(actionOptions.AbsScope) {
		if actionOptions.Regex {
			// regex on, check if match regex
			if !regexp.MustCompile(text).MatchString(ocrText.Text) {
				continue
			}
		} else {
			// regex off, check if match exactly
			if ocrText.Text != text {
				continue
			}
		}

		results = append(results, ocrText)

		// return the first one matched exactly when index not specified
		if ocrText.Text == text && actionOptions.Index == 0 {
			return ocrText, nil
		}
	}

	if len(results) == 0 {
		return OCRText{}, errors.Wrap(code.CVResultNotFoundError,
			fmt.Sprintf("text %s not found in %v", text, t.texts()))
	}

	// get index
	idx := actionOptions.Index
	if idx < 0 {
		idx = len(results) + idx
	}

	// index out of range
	if idx >= len(results) || idx < 0 {
		return OCRText{}, errors.Wrap(code.CVResultNotFoundError,
			fmt.Sprintf("text %s found %d, index %d out of range", text, len(results), idx))
	}

	return results[idx], nil
}

func (t OCRTexts) FindTexts(texts []string, options ...ActionOption) (results OCRTexts, err error) {
	actionOptions := NewActionOptions(options...)
	for _, text := range texts {
		ocrText, err := t.FindText(text, options...)
		if err != nil {
			continue
		}
		results = append(results, ocrText)
	}

	if len(results) == len(texts) {
		return results, nil
	}

	if actionOptions.MatchOne && len(results) > 0 {
		return results, nil
	}

	return nil, errors.Wrap(code.CVResultNotFoundError,
		fmt.Sprintf("texts %s not found in %v", texts, t.texts()))
}

func newVEDEMImageService() (*veDEMImageService, error) {
	if err := checkEnv(); err != nil {
		return nil, err
	}
	return &veDEMImageService{}, nil
}

// veDEMImageService implements IImageService interface
// actions:
//
//	ocr - get ocr texts
//	upload - get image uploaded url
//	liveType - get live type
//	popup - get popup windows
//	close - get close popup
//	ui - get ui position by type(s)
type veDEMImageService struct{}

func (s *veDEMImageService) GetImage(imageBuf *bytes.Buffer, options ...ActionOption) (imageResult *ImageResult, err error) {
	actionOptions := NewActionOptions(options...)
	screenshotActions := actionOptions.screenshotActions()
	if len(screenshotActions) == 0 {
		// skip
		return nil, nil
	}

	bodyBuf := &bytes.Buffer{}
	bodyWriter := multipart.NewWriter(bodyBuf)
	for _, action := range screenshotActions {
		bodyWriter.WriteField("actions", action)
	}
	for _, uiType := range actionOptions.ScreenShotWithUITypes {
		bodyWriter.WriteField("uiTypes", uiType)
	}

	bodyWriter.WriteField("ocrCluster", "highPrecision")

	formWriter, err := bodyWriter.CreateFormFile("image", "screenshot.png")
	if err != nil {
		err = errors.Wrap(code.CVRequestError,
			fmt.Sprintf("create form file error: %v", err))
		return
	}

	size, err := formWriter.Write(imageBuf.Bytes())
	if err != nil {
		err = errors.Wrap(code.CVRequestError,
			fmt.Sprintf("write form error: %v", err))
		return
	}

	err = bodyWriter.Close()
	if err != nil {
		err = errors.Wrap(code.CVRequestError,
			fmt.Sprintf("close body writer error: %v", err))
		return
	}
	var req *http.Request
	var resp *http.Response
	// retry 3 times
	for i := 1; i <= 3; i++ {
		copiedBodyBuf := &bytes.Buffer{}
		if _, err := copiedBodyBuf.Write(bodyBuf.Bytes()); err != nil {
			log.Error().Err(err).Msg("copy screenshot buffer failed")
			continue
		}

		req, err = http.NewRequest("POST", env.VEDEM_IMAGE_URL, copiedBodyBuf)
		if err != nil {
			err = errors.Wrap(code.CVRequestError,
				fmt.Sprintf("construct request error: %v", err))
			return
		}

		signToken := "UNSIGNED-PAYLOAD"
		token := builtin.Sign("auth-v2", env.VEDEM_IMAGE_AK, env.VEDEM_IMAGE_SK, []byte(signToken))

		req.Header.Add("Agw-Auth", token)
		req.Header.Add("Agw-Auth-Content", signToken)
		req.Header.Add("Content-Type", bodyWriter.FormDataContentType())

		start := time.Now()
		resp, err = client.Do(req)
		elapsed := time.Since(start)
		if err != nil {
			log.Error().Err(err).
				Int("imageBufSize", size).
				Msgf("request veDEM OCR service error, retry %d", i)
			continue
		}

		logID := getLogID(resp.Header)
		statusCode := resp.StatusCode
		if statusCode != http.StatusOK {
			log.Error().
				Str("X-TT-LOGID", logID).
				Int("imageBufSize", size).
				Int("statusCode", statusCode).
				Msgf("request veDEM OCR service failed, retry %d", i)
			time.Sleep(1 * time.Second)
			continue
		}

		log.Debug().
			Str("X-TT-LOGID", logID).
			Int("image_bytes", size).
			Int64("elapsed(ms)", elapsed.Milliseconds()).
			Msg("request OCR service success")
		break
	}
	if resp == nil {
		err = code.CVServiceConnectionError
		return
	}

	defer resp.Body.Close()

	results, err := io.ReadAll(resp.Body)
	if err != nil {
		err = errors.Wrap(code.CVResponseError,
			fmt.Sprintf("read response body error: %v", err))
		return
	}

	if resp.StatusCode != http.StatusOK {
		err = errors.Wrap(code.CVResponseError,
			fmt.Sprintf("unexpected response status code: %d, results: %v",
				resp.StatusCode, string(results)))
		return
	}

	var imageResponse APIResponseImage
	err = json.Unmarshal(results, &imageResponse)
	if err != nil {
		log.Error().Err(err).
			Str("response", string(results)).
			Msg("json unmarshal veDEM image response body failed")
		err = errors.Wrap(code.CVResponseError,
			"json unmarshal veDEM image response body error")
		return
	}

	if imageResponse.Code != 0 {
		log.Error().
			Int("code", imageResponse.Code).
			Str("message", imageResponse.Message).
			Msg("request veDEM OCR service failed")
	}

	imageResult = &imageResponse.Result
	log.Debug().Interface("imageResult", imageResult).Msg("get image data by veDEM")
	return imageResult, nil
}

func checkEnv() error {
	if env.VEDEM_IMAGE_URL == "" {
		return errors.Wrap(code.CVEnvMissedError, "VEDEM_IMAGE_URL missed")
	}
	log.Info().Str("VEDEM_IMAGE_URL", env.VEDEM_IMAGE_URL).Msg("get env")
	if env.VEDEM_IMAGE_AK == "" {
		return errors.Wrap(code.CVEnvMissedError, "VEDEM_IMAGE_AK missed")
	}
	if env.VEDEM_IMAGE_SK == "" {
		return errors.Wrap(code.CVEnvMissedError, "VEDEM_IMAGE_SK missed")
	}
	return nil
}

func getLogID(header http.Header) string {
	if len(header) == 0 {
		return ""
	}

	logID, ok := header["X-Tt-Logid"]
	if !ok || len(logID) == 0 {
		return ""
	}
	return logID[0]
}

type IImageService interface {
	// GetImage returns image result including ocr texts, uploaded image url, etc
	GetImage(imageBuf *bytes.Buffer, options ...ActionOption) (imageResult *ImageResult, err error)
}

// GetScreenResult takes a screenshot, returns the image recognization result
func (dExt *DriverExt) GetScreenResult(options ...ActionOption) (screenResult *ScreenResult, err error) {
	startTime := time.Now()
	fileName := builtin.GenNameWithTimestamp("%d_screenshot")
	actionOptions := NewActionOptions(options...)
	screenshotActions := actionOptions.screenshotActions()
	if len(screenshotActions) != 0 {
		fileName = builtin.GenNameWithTimestamp("%d_" + strings.Join(screenshotActions, "_"))
	}
	bufSource, imagePath, err := dExt.takeScreenShot(fileName)
	if err != nil {
		return
	}
	screenshotTakeElapsed := time.Since(startTime).Milliseconds()

	screenResult = &ScreenResult{
		bufSource:             bufSource,
		imagePath:             imagePath,
		Tags:                  nil,
		Resolution:            dExt.windowSize,
		ScreenshotTakeElapsed: screenshotTakeElapsed,
	}

	imageResult, err := dExt.ImageService.GetImage(bufSource, options...)
	if err != nil {
		log.Error().Err(err).Msg("GetImage from ImageService failed")
		return nil, err
	}
	if imageResult != nil {
		screenResult.imageResult = imageResult
		screenResult.ScreenshotCVElapsed = time.Since(startTime).Milliseconds() - screenshotTakeElapsed
		screenResult.Texts = imageResult.OCRResult.ToOCRTexts()
		screenResult.UploadedURL = imageResult.URL
		screenResult.Icons = imageResult.UIResult

		if actionOptions.ScreenShotWithClosePopups {
			screenResult.Popup = &PopupInfo{
				Type:      imageResult.CPResult.Type,
				Text:      imageResult.CPResult.Text,
				PicName:   imagePath,
				PicURL:    imageResult.URL,
				PopupArea: imageResult.CPResult.PopupArea,
				CloseArea: imageResult.CPResult.CloseArea,
			}
		}

	}

	dExt.cacheStepData.screenResults[time.Now().String()] = screenResult

	log.Debug().
		Str("imagePath", imagePath).
		Str("imageUrl", screenResult.UploadedURL).
		Int64("screenshot_take_elapsed(ms)", screenResult.ScreenshotTakeElapsed).
		Int64("screenshot_cv_elapsed(ms)", screenResult.ScreenshotCVElapsed).
		Msg("log screenshot")
	return screenResult, nil
}

func (dExt *DriverExt) GetScreenTexts() (ocrTexts OCRTexts, err error) {
	screenResult, err := dExt.GetScreenResult(
		WithScreenShotOCR(true), WithScreenShotUpload(true))
	if err != nil {
		return
	}
	return screenResult.Texts, nil
}

func (dExt *DriverExt) FindScreenText(text string, options ...ActionOption) (point PointF, err error) {
	ocrTexts, err := dExt.GetScreenTexts()
	if err != nil {
		return
	}

	result, err := ocrTexts.FindText(text, dExt.ParseActionOptions(options...)...)
	if err != nil {
		log.Warn().Msgf("FindText failed: %s", err.Error())
		return
	}
	point = result.Center()

	log.Info().Str("text", text).
		Interface("point", point).Msgf("FindScreenText success")
	return
}

func getRectangleCenterPoint(rect image.Rectangle) (point PointF) {
	x, y := float64(rect.Min.X), float64(rect.Min.Y)
	width, height := float64(rect.Dx()), float64(rect.Dy())
	point = PointF{
		X: x + width*0.5,
		Y: y + height*0.5,
	}
	return point
}

type Box struct {
	Point  PointF  `json:"point"`
	Width  float64 `json:"width"`
	Height float64 `json:"height"`
}

func (box Box) IsEmpty() bool {
	return builtin.IsZeroFloat64(box.Width) && builtin.IsZeroFloat64(box.Height)
}

func (box Box) IsIdentical(box2 Box) bool {
	return box.Point.IsIdentical(box2.Point) &&
		builtin.IsZeroFloat64(math.Abs(box.Width-box2.Width)) &&
		builtin.IsZeroFloat64(math.Abs(box.Height-box2.Height))
}

func (box Box) Center() PointF {
	return PointF{
		X: box.Point.X + box.Width*0.5,
		Y: box.Point.Y + box.Height*0.5,
	}
}

type UIResult struct {
	Box
}

type UIResults []UIResult

func (u UIResults) FilterScope(scope AbsScope) (results UIResults) {
	for _, uiResult := range u {
		rect := image.Rectangle{
			Min: image.Point{
				X: int(uiResult.Point.X),
				Y: int(uiResult.Point.Y),
			},
			Max: image.Point{
				X: int(uiResult.Point.X + uiResult.Width),
				Y: int(uiResult.Point.Y + uiResult.Height),
			},
		}

		// check if ui result in scope
		if len(scope) == 4 {
			if rect.Min.X < scope[0] ||
				rect.Min.Y < scope[1] ||
				rect.Max.X > scope[2] ||
				rect.Max.Y > scope[3] {
				// not in scope
				continue
			}
		}
		results = append(results, uiResult)
	}
	return
}

type UIResultMap map[string]UIResults

// FilterUIResults filters ui icons, the former the uiTypes, the higher the priority
func (u UIResultMap) FilterUIResults(uiTypes []string) (uiResults UIResults, err error) {
	var ok bool
	for _, uiType := range uiTypes {
		uiResults, ok = u[uiType]
		if ok && len(uiResults) != 0 {
			return
		}
	}
	err = errors.Errorf("UI types %v not detected", uiTypes)
	return
}

func (u UIResults) GetUIResult(options ...ActionOption) (UIResult, error) {
	actionOptions := NewActionOptions(options...)

	uiResults := u.FilterScope(actionOptions.AbsScope)
	if len(uiResults) == 0 {
		return UIResult{}, errors.Wrap(code.CVResultNotFoundError,
			"ui types not found in scope")
	}
	// get index
	idx := actionOptions.Index
	if idx < 0 {
		idx = len(uiResults) + idx
	}

	// index out of range
	if idx >= len(uiResults) || idx < 0 {
		return UIResult{}, errors.Wrap(code.CVResultNotFoundError,
			fmt.Sprintf("ui types index %d out of range", idx))
	}
	return uiResults[idx], nil
}

func (dExt *DriverExt) FindUIResult(options ...ActionOption) (point PointF, err error) {
	actionOptions := NewActionOptions(options...)

	screenResult, err := dExt.GetScreenResult(options...)
	if err != nil {
		return
	}

	uiResults, err := screenResult.Icons.FilterUIResults(actionOptions.ScreenShotWithUITypes)
	if err != nil {
		return
	}
	uiResult, err := uiResults.GetUIResult(dExt.ParseActionOptions(options...)...)
	point = uiResult.Center()

	log.Info().Interface("text", actionOptions.ScreenShotWithUITypes).
		Interface("point", point).Msg("FindUIResult success")
	return
}<|MERGE_RESOLUTION|>--- conflicted
+++ resolved
@@ -4,12 +4,8 @@
 	"bytes"
 	"fmt"
 	"image"
-<<<<<<< HEAD
 	"io"
-=======
-	"io/ioutil"
 	"math"
->>>>>>> 3d385d94
 	"mime/multipart"
 	"net/http"
 	"regexp"
