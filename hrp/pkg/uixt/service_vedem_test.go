--- conflicted
+++ resolved
@@ -81,12 +81,8 @@
 		t.Fatal(err)
 	}
 
-<<<<<<< HEAD
 	err = driver.TapByUIDetection(
 		WithScreenShotUITypes("dyhouse", "shoppingbag"))
-=======
-	err = driver.TapByUIDetection(WithScreenShotUITypes("dyhouse", "shoppingbag"))
->>>>>>> 6d2cbc70
 	if err != nil {
 		t.Fatal(err)
 	}
