--- conflicted
+++ resolved
@@ -5,13 +5,8 @@
 import (
 	"encoding/json"
 	"fmt"
-<<<<<<< HEAD
-	"os"
-=======
-	"io/ioutil"
 	"os"
 	"strings"
->>>>>>> 55bdfc49
 	"testing"
 	"time"
 
