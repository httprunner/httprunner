package hrp

import (
	"bytes"
	"crypto/tls"
	"encoding/json"
	"fmt"
	"io/ioutil"
	"net/http"
	"net/http/httputil"
	"net/url"
	"os"
	"path/filepath"
	"plugin"
	"runtime"
	"strconv"
	"strings"
	"testing"
	"time"

	"github.com/jinzhu/copier"
	"github.com/pkg/errors"
	"github.com/rs/zerolog/log"

	"github.com/httprunner/hrp/internal/ga"
)

// Run starts to run API test with default configs.
func Run(testcases ...ITestCase) error {
	t := &testing.T{}
	return NewRunner(t).SetDebug(true).Run(testcases...)
}

// NewRunner constructs a new runner instance.
func NewRunner(t *testing.T) *HRPRunner {
	if t == nil {
		t = &testing.T{}
	}
	return &HRPRunner{
		t:        t,
		failfast: true,  // default to failfast
		debug:    false, // default to turn off debug
		client: &http.Client{
			Transport: &http.Transport{
				TLSClientConfig: &tls.Config{InsecureSkipVerify: true},
			},
			Timeout: 30 * time.Second,
		},
	}
}

type HRPRunner struct {
	t        *testing.T
	failfast bool
	debug    bool
	client   *http.Client
}

// SetFailfast configures whether to stop running when one step fails.
func (r *HRPRunner) SetFailfast(failfast bool) *HRPRunner {
	log.Info().Bool("failfast", failfast).Msg("[init] SetFailfast")
	r.failfast = failfast
	return r
}

// SetDebug configures whether to log HTTP request and response content.
func (r *HRPRunner) SetDebug(debug bool) *HRPRunner {
	log.Info().Bool("debug", debug).Msg("[init] SetDebug")
	r.debug = debug
	return r
}

// SetProxyUrl configures the proxy URL, which is usually used to capture HTTP packets for debugging.
func (r *HRPRunner) SetProxyUrl(proxyUrl string) *HRPRunner {
	log.Info().Str("proxyUrl", proxyUrl).Msg("[init] SetProxyUrl")
	p, err := url.Parse(proxyUrl)
	if err != nil {
		log.Error().Err(err).Str("proxyUrl", proxyUrl).Msg("[init] invalid proxyUrl")
		return r
	}
	r.client.Transport = &http.Transport{
		Proxy:           http.ProxyURL(p),
		TLSClientConfig: &tls.Config{InsecureSkipVerify: true},
	}
	return r
}

// Run starts to execute one or multiple testcases.
func (r *HRPRunner) Run(testcases ...ITestCase) error {
	event := ga.EventTracking{
		Category: "RunAPITests",
		Action:   "hrp run",
	}
	// report start event
	go ga.SendEvent(event)
	// report execution timing event
	defer ga.SendEvent(event.StartTiming("execution"))

	for _, iTestCase := range testcases {
		testcase, err := iTestCase.ToTestCase()
		if err != nil {
			log.Error().Err(err).Msg("[Run] convert ITestCase interface to TestCase struct failed")
			return err
		}
		cfg := testcase.Config.ToStruct()
		// parse config parameters
		err = initParameterIterator(cfg, "runner")
		if err != nil {
			log.Error().Interface("parameters", cfg.Parameters).Err(err).Msg("parse config parameters failed")
			return err
		}
		// 在runner模式下，指定整体策略，cfg.ParametersSetting.Iterators仅包含一个CartesianProduct的迭代器
		for it := cfg.ParametersSetting.Iterators[0]; it.HasNext(); {
			// iterate through all parameter iterators and update case variables
			for _, it := range cfg.ParametersSetting.Iterators {
				if it.HasNext() {
					cfg.Variables = mergeVariables(it.Next(), cfg.Variables)
				}
			}
			if err := r.newCaseRunner(testcase).run(); err != nil {
				log.Error().Err(err).Msg("[Run] run testcase failed")
				return err
			}
		}
	}
	return nil
}

func (r *HRPRunner) newCaseRunner(testcase *TestCase) *caseRunner {
	caseRunner := &caseRunner{
		TestCase:  testcase,
		hrpRunner: r,
	}
	caseRunner.reset()
	return caseRunner
}

// caseRunner is used to run testcase and its steps.
// each testcase has its own caseRunner instance and share session variables.
type caseRunner struct {
	*TestCase
	hrpRunner        *HRPRunner
	sessionVariables map[string]interface{}
	// transactions stores transaction timing info.
	// key is transaction name, value is map of transaction type and time, e.g. start time and end time.
	transactions map[string]map[transactionType]time.Time
	startTime    time.Time // record start time of the testcase
	// pluginLoader stores loaded go plugins.
	pluginLoader *pluginLoader
}

// reset clears runner session variables.
func (r *caseRunner) reset() *caseRunner {
	log.Info().Msg("[init] Reset session variables")
	r.sessionVariables = make(map[string]interface{})
	r.transactions = make(map[string]map[transactionType]time.Time)
	r.startTime = time.Now()
	return r
}

func (r *caseRunner) run() error {
	config := r.TestCase.Config
	if err := r.parseConfig(config); err != nil {
		return err
	}
	cfg := config.ToStruct()
	log.Info().Str("testcase", config.Name()).Msg("run testcase start")

	r.startTime = time.Now()
	for index := range r.TestCase.TestSteps {
		_, err := r.runStep(index, cfg)
		if err != nil {
			if r.hrpRunner.failfast {
				return errors.Wrap(err, "abort running due to failfast setting")
			}
		}
	}

	log.Info().Str("testcase", config.Name()).Msg("run testcase end")
	return nil
}

func (r *caseRunner) runStep(index int, caseConfig *TConfig) (stepResult *stepData, err error) {
	step := r.TestCase.TestSteps[index]

	// step type priority order: transaction > rendezvous > testcase > request
	if stepTran, ok := step.(*StepTransaction); ok {
		// transaction step
		return r.runStepTransaction(stepTran.step.Transaction)
	} else if stepRend, ok := step.(*StepRendezvous); ok {
		// rendezvous step
		return r.runStepRendezvous(stepRend.step.Rendezvous)
	}

	log.Info().Str("step", step.Name()).Msg("run step start")

	// copy step and config to avoid data racing
	copiedStep := &TStep{}
	if err = copier.Copy(copiedStep, step.ToStruct()); err != nil {
		log.Error().Err(err).Msg("copy step data failed")
		return nil, err
	}

	stepVariables := copiedStep.Variables
	// override variables
	// step variables > session variables (extracted variables from previous steps)
	stepVariables = mergeVariables(stepVariables, r.sessionVariables)
	// step variables > testcase config variables
	stepVariables = mergeVariables(stepVariables, caseConfig.Variables)

	// parse step variables
	parsedVariables, err := parseVariables(stepVariables, r.pluginLoader)
	if err != nil {
		log.Error().Interface("variables", caseConfig.Variables).Err(err).Msg("parse step variables failed")
		return nil, err
	}
	copiedStep.Variables = parsedVariables // avoid data racing

	// step type priority order: testcase > request
	if _, ok := step.(*StepTestCaseWithOptionalArgs); ok {
		// run referenced testcase
		log.Info().Str("testcase", copiedStep.Name).Msg("run referenced testcase")
		// TODO: override testcase config
		stepResult, err = r.runStepTestCase(copiedStep)
		if err != nil {
			log.Error().Err(err).Msg("run referenced testcase step failed")
			return
		}
	} else {
		// run request
		copiedStep.Request.URL = buildURL(caseConfig.BaseURL, copiedStep.Request.URL) // avoid data racing
		stepResult, err = r.runStepRequest(copiedStep)
		if err != nil {
			log.Error().Err(err).Msg("run request step failed")
			return
		}
	}

	// update extracted variables
	for k, v := range stepResult.exportVars {
		r.sessionVariables[k] = v
	}

	log.Info().
		Str("step", step.Name()).
		Bool("success", stepResult.success).
		Interface("exportVars", stepResult.exportVars).
		Msg("run step end")
	return stepResult, nil
}

func (r *caseRunner) runStepTransaction(transaction *Transaction) (stepResult *stepData, err error) {
	log.Info().
		Str("name", transaction.Name).
		Str("type", string(transaction.Type)).
		Msg("transaction")

	stepResult = &stepData{
		name:        transaction.Name,
		stepType:    stepTypeTransaction,
		success:     true,
		elapsed:     0,
		contentSize: 0, // TODO: record transaction total response length
	}

	// create transaction if not exists
	if _, ok := r.transactions[transaction.Name]; !ok {
		r.transactions[transaction.Name] = make(map[transactionType]time.Time)
	}

	// record transaction start time, override if already exists
	if transaction.Type == transactionStart {
		r.transactions[transaction.Name][transactionStart] = time.Now()
	}
	// record transaction end time, override if already exists
	if transaction.Type == transactionEnd {
		r.transactions[transaction.Name][transactionEnd] = time.Now()

		// if transaction start time not exists, use testcase start time instead
		if _, ok := r.transactions[transaction.Name][transactionStart]; !ok {
			r.transactions[transaction.Name][transactionStart] = r.startTime
		}

		// calculate transaction duration
		duration := r.transactions[transaction.Name][transactionEnd].Sub(
			r.transactions[transaction.Name][transactionStart])
		stepResult.elapsed = duration.Milliseconds()
		log.Info().Str("name", transaction.Name).Dur("elapsed", duration).Msg("transaction")
	}

	return stepResult, nil
}

func (r *caseRunner) runStepRendezvous(rend *Rendezvous) (stepResult *stepData, err error) {
	log.Info().
		Str("name", rend.Name).
		Float32("percent", rend.Percent).
		Int64("number", rend.Number).
		Int64("timeout", rend.Timeout).
		Msg("rendezvous")
	stepResult = &stepData{
		name:     rend.Name,
		stepType: stepTypeRendezvous,
		success:  true,
	}
	return stepResult, nil
}

func (r *caseRunner) runStepRequest(step *TStep) (stepResult *stepData, err error) {
	stepResult = &stepData{
		name:        step.Name,
		stepType:    stepTypeRequest,
		success:     false,
		contentSize: 0,
	}

	rawUrl := step.Request.URL
	method := step.Request.Method
	req := &http.Request{
		Method:     string(method),
		Header:     make(http.Header),
		Proto:      "HTTP/1.1",
		ProtoMajor: 1,
		ProtoMinor: 1,
	}

	// prepare request headers
	if len(step.Request.Headers) > 0 {
		headers, err := parseHeaders(step.Request.Headers, step.Variables, r.pluginLoader)
		if err != nil {
			return nil, errors.Wrap(err, "parse headers failed")
		}
		for key, value := range headers {
			req.Header.Add(key, value)
		}
	}
	if length := req.Header.Get("Content-Length"); length != "" {
		if l, err := strconv.ParseInt(length, 10, 64); err == nil {
			req.ContentLength = l
		}
	}

	// prepare request params
	var queryParams url.Values
	if len(step.Request.Params) > 0 {
		params, err := parseData(step.Request.Params, step.Variables, r.pluginLoader)
		if err != nil {
			return nil, errors.Wrap(err, "parse data failed")
		}
		parsedParams := params.(map[string]interface{})
		if len(parsedParams) > 0 {
			queryParams = make(url.Values)
			for k, v := range parsedParams {
				queryParams.Add(k, fmt.Sprint(v))
			}
		}
	}
	if queryParams != nil {
		// append params to url
		paramStr := queryParams.Encode()
		if strings.IndexByte(rawUrl, '?') == -1 {
			rawUrl = rawUrl + "?" + paramStr
		} else {
			rawUrl = rawUrl + "&" + paramStr
		}
	}

	// prepare request cookies
	for cookieName, cookieValue := range step.Request.Cookies {
		req.AddCookie(&http.Cookie{
			Name:  cookieName,
			Value: cookieValue,
		})
	}

	// prepare request body
	if step.Request.Body != nil {
		data, err := parseData(step.Request.Body, step.Variables, r.pluginLoader)
		if err != nil {
			return nil, err
		}
		var dataBytes []byte
		switch vv := data.(type) {
		case map[string]interface{}:
			contentType := req.Header.Get("Content-Type")
			if strings.HasPrefix(contentType, "application/x-www-form-urlencoded") {
				// post form data
				formData := make(url.Values)
				for k, v := range vv {
					formData.Add(k, fmt.Sprint(v))
				}
				dataBytes = []byte(formData.Encode())
			} else {
				// post json
				dataBytes, err = json.Marshal(vv)
				if err != nil {
					return nil, err
				}
				req.Header.Set("Content-Type", "application/json; charset=UTF-8")
			}
		case string:
			dataBytes = []byte(vv)
		case []byte:
			dataBytes = vv
		case bytes.Buffer:
			dataBytes = vv.Bytes()
		default: // unexpected body type
			return nil, errors.New("unexpected request body type")
		}
		setBodyBytes(req, dataBytes)
	}

	// prepare url
	u, err := url.Parse(rawUrl)
	if err != nil {
		return nil, errors.Wrap(err, "parse url failed")
	}
	req.URL = u
	req.Host = u.Host

	// log & print request
	if r.hrpRunner.debug {
		reqDump, err := httputil.DumpRequest(req, true)
		if err != nil {
			return nil, errors.Wrap(err, "dump request failed")
		}
		fmt.Println("-------------------- request --------------------")
		fmt.Println(string(reqDump))
	}

	// do request action
	start := time.Now()
	resp, err := r.hrpRunner.client.Do(req)
	stepResult.elapsed = time.Since(start).Milliseconds()
	if err != nil {
		return nil, errors.Wrap(err, "do request failed")
	}
	defer resp.Body.Close()

	// log & print response
	if r.hrpRunner.debug {
		fmt.Println("==================== response ===================")
		respDump, err := httputil.DumpResponse(resp, true)
		if err != nil {
			return nil, errors.Wrap(err, "dump response failed")
		}
		fmt.Println(string(respDump))
		fmt.Println("--------------------------------------------------")
	}

	// new response object
	respObj, err := newResponseObject(r.hrpRunner.t, r.pluginLoader, resp)
	if err != nil {
		err = errors.Wrap(err, "init ResponseObject error")
		return
	}

	// extract variables from response
	extractors := step.Extract
	extractMapping := respObj.Extract(extractors)
	stepResult.exportVars = extractMapping

	// override step variables with extracted variables
	stepVariables := mergeVariables(step.Variables, extractMapping)

	// validate response
	err = respObj.Validate(step.Validators, stepVariables)
	if err != nil {
		return
	}

	stepResult.success = true
	stepResult.contentSize = resp.ContentLength
	return stepResult, nil
}

func (r *caseRunner) runStepTestCase(step *TStep) (stepResult *stepData, err error) {
	stepResult = &stepData{
		name:     step.Name,
		stepType: stepTypeTestCase,
		success:  false,
	}
	testcase := step.TestCase
	start := time.Now()
	err = r.hrpRunner.newCaseRunner(testcase).run()
	stepResult.elapsed = time.Since(start).Milliseconds()
	if err != nil {
		return stepResult, err
	}
	stepResult.success = true
	return stepResult, nil
}

func (r *caseRunner) parseConfig(config IConfig) error {
	cfg := config.ToStruct()
	// parse config variables
	parsedVariables, err := parseVariables(cfg.Variables, r.pluginLoader)
	if err != nil {
		log.Error().Interface("variables", cfg.Variables).Err(err).Msg("parse config variables failed")
		return err
	}
	cfg.Variables = parsedVariables
<<<<<<< HEAD

	// load plugin variables and functions
	err = r.loadPlugin(cfg.Path)
	if err != nil {
		return err
	}

=======
>>>>>>> 3d8193e4
	// parse config name
	parsedName, err := parseString(cfg.Name, cfg.Variables, r.pluginLoader)
	if err != nil {
		return err
	}
	cfg.Name = convertString(parsedName)

	// parse config base url
	parsedBaseURL, err := parseString(cfg.BaseURL, cfg.Variables, r.pluginLoader)
	if err != nil {
		return err
	}
	cfg.BaseURL = convertString(parsedBaseURL)

	return nil
}

type pluginLoader struct {
	*plugin.Plugin
}

func (r *caseRunner) loadPlugin(path string) error {
	if runtime.GOOS == "windows" {
		log.Warn().Msg("go plugin does not support windows")
		return nil
	}

	if path == "" {
		return nil
	}

	// check if loaded before
	if r.pluginLoader != nil {
		return nil
	}

	// locate plugin file
	pluginPath, err := locatePlugin(path)
	if err != nil {
		// plugin not found
		return nil
	}

	// load plugin
	plugins, err := plugin.Open(pluginPath)
	if err != nil {
		log.Error().Err(err).Str("path", path).Msg("load go plugin failed")
		return err
	}
	r.pluginLoader = &pluginLoader{plugins}

	log.Info().Str("path", path).Msg("load go plugin success")
	return nil
}

func (r *hrpRunner) getSummary() *testCaseSummary {
	return &testCaseSummary{}
}

// locatePlugin searches debugtalk.so upward recursively until current
// working directory or system root dir.
func locatePlugin(startPath string) (string, error) {
	stat, err := os.Stat(startPath)
	if os.IsNotExist(err) {
		return "", err
	}

	var startDir string
	if stat.IsDir() {
		startDir = startPath
	} else {
		startDir = filepath.Dir(startPath)
	}
	startDir, _ = filepath.Abs(startDir)

	// convention over configuration
	// target plugin file name is always debugtalk.so
	pluginPath := filepath.Join(startDir, "debugtalk.so")
	if _, err := os.Stat(pluginPath); err == nil {
		return pluginPath, nil
	}

	// current working directory
	cwd, _ := os.Getwd()
	if startDir == cwd {
		return "", fmt.Errorf("searched to CWD, plugin file not found")
	}

	// system root dir
	parentDir, _ := filepath.Abs(filepath.Dir(startDir))
	if parentDir == startDir {
		return "", fmt.Errorf("searched to system root dir, plugin file not found")
	}

	return locatePlugin(parentDir)
}

func setBodyBytes(req *http.Request, data []byte) {
	req.Body = ioutil.NopCloser(bytes.NewReader(data))
	req.ContentLength = int64(len(data))
}<|MERGE_RESOLUTION|>--- conflicted
+++ resolved
@@ -500,7 +500,6 @@
 		return err
 	}
 	cfg.Variables = parsedVariables
-<<<<<<< HEAD
 
 	// load plugin variables and functions
 	err = r.loadPlugin(cfg.Path)
@@ -508,8 +507,6 @@
 		return err
 	}
 
-=======
->>>>>>> 3d8193e4
 	// parse config name
 	parsedName, err := parseString(cfg.Name, cfg.Variables, r.pluginLoader)
 	if err != nil {
@@ -565,7 +562,7 @@
 	return nil
 }
 
-func (r *hrpRunner) getSummary() *testCaseSummary {
+func (r *caseRunner) getSummary() *testCaseSummary {
 	return &testCaseSummary{}
 }
 
