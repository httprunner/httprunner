import hashlib
import json
from functools import wraps

from flask import Flask, make_response, request
from ate import *
<<<<<<< HEAD

=======
>>>>>>> d65349e2
app = Flask(__name__)

""" storage all users' data
data structure:
    users_dict = {
        'uid1': {
            'name': 'name1',
            'password': 'pwd1'
        },
        'uid2': {
            'name': 'name2',
            'password': 'pwd2'
        }
    }
"""
users_dict = {}

AUTHENTICATION = False
TOKEN = "debugtalk"

def validate_request(func):

    @wraps(func)
    def wrapper(*args, **kwds):
        if not AUTHENTICATION:
            return func(*args, **kwds)

        try:
            req_headers = request.headers
            req_authorization = req_headers['Authorization']
            random_str = req_headers['Random']
            data = utils.handle_req_data(request.data)
            authorization = utils.gen_md5(TOKEN, data, random_str)
            assert authorization == req_authorization
            return func(*args, **kwds)
        except (KeyError, AssertionError):
            result = {
                'success': False,
                'msg': "Authorization failed!"
            }
            response = make_response(json.dumps(result), 403)
            response.headers["Content-Type"] = "application/json"
            return response

    return wrapper


@app.route('/')
@validate_request
def index():
    return "Hello World!"

@app.route('/customize-response', methods=['POST'])
@validate_request
def get_customized_response():
    expected_resp_json = request.get_json()
    status_code = expected_resp_json.get('status_code', 200)
    headers_dict = expected_resp_json.get('headers', {})
    body = expected_resp_json.get('body', {})
    response = make_response(json.dumps(body), status_code)

    for header_key, header_value in headers_dict.items():
        response.headers[header_key] = header_value

    return response

@app.route('/api/token')
@validate_request
def get_token():
    result = {
        'success': True,
        'token': utils.gen_random_string(8)
    }
    response = make_response(json.dumps(result))
    response.headers["Content-Type"] = "application/json"
    return response

@app.route('/api/users')
@validate_request
def get_users():
    users_list = [user for uid, user in users_dict.items()]
    users = {
        'success': True,
        'count': len(users_list),
        'items': users_list
    }
    response = make_response(json.dumps(users))
    response.headers["Content-Type"] = "application/json"
    return response

@app.route('/api/users', methods=['DELETE'])
@validate_request
def clear_users():
    users_dict.clear()
    result = {
        'success': True
    }
    response = make_response(json.dumps(result))
    response.headers["Content-Type"] = "application/json"
    return response

@app.route('/api/users/<int:uid>', methods=['POST'])
@validate_request
def create_user(uid):
    user = request.get_json()
    if uid not in users_dict:
        result = {
            'success': True,
            'msg': "user created successfully."
        }
        status_code = 201
        users_dict[uid] = user
    else:
        result = {
            'success': False,
            'msg': "user already existed."
        }
        status_code = 500

    response = make_response(json.dumps(result), status_code)
    response.headers["Content-Type"] = "application/json"
    return response

@app.route('/api/users/<int:uid>')
@validate_request
def get_user(uid):
    user = users_dict.get(uid, {})
    if user:
        result = {
            'success': True,
            'data': user
        }
        status_code = 200
    else:
        result = {
            'success': False,
            'data': user
        }
        status_code = 404

    response = make_response(json.dumps(result), status_code)
    response.headers["Content-Type"] = "application/json"
    return response

@app.route('/api/users/<int:uid>', methods=['PUT'])
@validate_request
def update_user(uid):
    user = users_dict.get(uid, {})
    if user:
        user = request.get_json()
        success = True
        status_code = 200
    else:
        success = False
        status_code = 404

    result = {
        'success': success,
        'data': user
    }
    response = make_response(json.dumps(result), status_code)
    response.headers["Content-Type"] = "application/json"
    return response

@app.route('/api/users/<int:uid>', methods=['DELETE'])
@validate_request
def delete_user(uid):
    user = users_dict.pop(uid, {})
    if user:
        success = True
        status_code = 200
    else:
        success = False
        status_code = 404

    result = {
        'success': success,
        'data': user
    }
    response = make_response(json.dumps(result), status_code)
    response.headers["Content-Type"] = "application/json"
    return response<|MERGE_RESOLUTION|>--- conflicted
+++ resolved
@@ -4,10 +4,6 @@
 
 from flask import Flask, make_response, request
 from ate import *
-<<<<<<< HEAD
-
-=======
->>>>>>> d65349e2
 app = Flask(__name__)
 
 """ storage all users' data
