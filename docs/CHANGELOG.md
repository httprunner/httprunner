--- conflicted
+++ resolved
@@ -1,14 +1,12 @@
 # Release History
 
-<<<<<<< HEAD
 ## 3.0.2 (2020-04-09)
 
 **Changed**
 
+- replace jsonschema validation with pydantic
 - remove compatibility with testcase/testsuite format v1
 
-=======
->>>>>>> 31e5803b
 ## 3.0.1 (2020-03-24)
 
 **Changed**
