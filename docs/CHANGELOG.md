# Release History

## v4.1.0 (2022-05-23)

- feat: add `wiki` sub-command to open httprunner website

**go version**

- fix #1309: locate plugin file upward recursively until system root dir

## v4.1.0-beta (2022-05-21)

- feat: add pre-commit-hook to format go/python code

**go version**

- feat: add boomer mode(standalone/master/worker)
- feat: support load testing with specified `--profile` configuration file
- fix: step request elapsed timing should contain ContentTransfer part
- fix #1288: unable to go get httprunner v4
<<<<<<< HEAD
- feat: support converting Postman collection to HttpRunner testcase
- refactor: improve the extensibility of `hrp convert` using interface `ICaseConverter`
=======
- fix: panic when config didn't exist in testcase file
- fix: disable keep alive and improve RPS accuracy
- fix: improve RPS accuracy
>>>>>>> 10653b28

**python version**

- feat: support new step type with SQL operation
- feat: support new step type with thrift protocol

## v4.0.0 (2022-05-05)

**go version**

- feat: stat HTTP request latencies (DNSLookup, TCP Connection and so on)
- feat: add builtin function `environ`/`ENV`
- fix: demo function compatibility
- fix #1240: losing host port in har2case
- fix: concurrent map write in parameterize
- change: get hrp version from aliyun OSS file when installing
- change: report more load testing metrics to prometheus

## v4.0.0-beta (2022-04-24)

- refactor: merge [hrp] into httprunner v4, which will include golang and python dual engine
- refactor: redesign `IStep` to make step extensible to support implementing new protocols and test types
- feat: disable GA events report by setting environment `DISABLE_GA=true`
- feat: disable sentry reports by setting environment `DISABLE_SENTRY=true`
- feat: prepare python3 venv in `~/.hrp/venv` before running

**go version**

- feat: add `--profile` flag for har2case to support overwrite headers/cookies with specified yaml/json profile file
- feat: support run testcases in specified folder path, including testcases in sub folders
- feat: support HTTP/2 protocol
- feat: support WebSocket protocol
- feat: convert YAML/JSON testcases to pytest scripts with `hrp convert`
- change: integrate [sentry sdk][sentry sdk] for panic reporting and analysis
- change: lock funplugin version when creating scaffold project
- fix: call referenced api/testcase with relative path

**python version**

- feat: support retry when test step failed
- feat: add `pytest` sub-command to run pytest scripts
- change: remove startproject, move all features to go version, replace with `hrp startproject`
- change: remove har2case, move all features to go version, replace with `hrp run`
- change: remove locust, you should run load tests with go version, replace with `hrp boom`
- change: remove fastapi and uvicorn dependencies
- change: add pytest.ini to make log colorful
- fix: ignore exceptions when reporting GA events
- fix: remove misuse of NoReturn in Python typing

## hrp-v0.8.0 (2022-03-22)

- feat: support hashicorp python plugin over gRPC
- feat: create scaffold with plugin option, `--py`(default), `--go`, `--ignore-plugin`
- feat: print statistics summary after load testing finished
- feat: support think time for api/load testing
- fix: update prometheus state to stopped on quit

## hrp-v0.7.0 (2022-03-15)

- feat: support API layer for testcase
- feat: support global headers for testcase
- feat: support call referenced testcase by path in YAML/JSON testcases
- fix: decode failure when content-encoding is deflate
- fix: unstable RPS when load testing in high concurrency

## hrp-v0.6.4 (2022-03-10)

- feat: both support gRPC(default) and net/rpc mode in hashicorp plugin, switch with environment `HRP_PLUGIN_TYPE`
- refactor: move submodule `plugin` to separate repo `github.com/httprunner/funplugin`
- refactor: replace builtin json library with `json-iterator/go` to improve performance

## hrp-v0.6.3 (2022-03-04)

- feat: support customized setup/teardown hooks (variable assignment not supported)
- feat: add flag `--log-plugin` to turn on plugin logging
- change: add short flag `-c` for `--continue-on-failure`
- change: use `--log-requests-off` flag to turn off request & response details logging
- fix: support posting body in json array format
- fix: testcase format compatibility with HttpRunner

## hrp-v0.6.2 (2022-02-22)

- feat: support text/html extraction with regex
- change: json unmarshal to json.Number when parsing data
- fix: omit pseudo header names for HTTP/1, e.g. :authority
- fix: generate `headers.\"Content-Type\"` in har2case
- fix: incorrect data type when extracting data using jmespath
- fix: decode response body in brotli/gzip/deflate formats
- fix: omit print request/response body for non-text content
- fix: parse data for request cookie value

## hrp-v0.6.1 (2022-02-17)

- change: json unmarshal to float64 when parsing data
- fix: set request Content-Type for posting json only when not specified
- fix: failed to generate API test report when data is null
- fix: panic when assertion function not exists
- fix: broadcast to all rendezvous at once when spawn done

## hrp-v0.6.0 (2022-02-08)

- feat: implement `rendezvous` mechanism for data driven
- feat: upload release artifacts to aliyun oss
- feat: dump tests summary for execution results
- feat: generate html report for API testing
- change: remove sentry sdk

## hrp-v0.5.3 (2022-01-25)

- change: download package assets from aliyun OSS
- fix: disable color logging on Windows
- fix: print stderr when exec command failed
- fix: build hashicorp plugin failed when creating scaffold

## hrp-v0.5.2 (2022-01-19)

- feat: support creating and calling custom functions with [hashicorp/go-plugin]
- feat: add scaffold demo with hashicorp plugin
- feat: report events for initializing plugin
- fix: log failures when the assertion failed

## hrp-v0.5.1 (2022-01-13)

- feat: support specifying running cycles for load testing
- fix: ensure last stats reported when stop running

## hrp-v0.5.0 (2022-01-08)

- feat: support creating and calling custom functions with [go plugin]
- feat: install hrp with one shell command
- feat: add `startproject` sub-command for creating scaffold project
- feat: report GA event for loading go plugin

## hrp-v0.4.0 (2022-01-05)

- feat: implement `parameterize` mechanism for data driven
- feat: add multiple builtin assertion methods and builtin functions

## hrp-v0.3.1 (2021-12-30)

- fix: set ulimit to 10240 before load testing
- fix: concurrent map writes in load testing

## hrp-v0.3.0 (2021-12-24)

- feat: implement `transaction` mechanism for load test
- feat: continue running next step when failure occurs with `--continue-on-failure` flag, default to failfast
- feat: report GA events with version
- feat: run load test with the given limit and burst as rate limiter, use `--spawn-count`, `--spawn-rate` and `--request-increase-rate` flag
- feat: report runner state to prometheus
- refactor: fork [boomer] as submodule initially and made a lot of changes
- change: update API models

## hrp-v0.2.2 (2021-12-07)

- refactor: update models to make API more concise
- change: remove mkdocs, move to [docs repo]

## hrp-v0.2.1 (2021-12-02)

- feat: push load testing metrics to [Prometheus Pushgateway][pushgateway]
- feat: report events with Google Analytics

## hrp-v0.2.0 (2021-11-19)

- feat: deploy mkdocs to github pages when PR merged
- feat: release hrp cli binaries automatically with github actions
- feat: add Makefile for running unittest and building hrp cli binary

## hrp-v0.1.0 (2021-11-18)

- feat: full support for HTTP(S)/1.1 methods
- feat: integrate [zerolog] for logging, include json log and pretty color console log
- feat: implement `har2case` for converting HAR to JSON/YAML testcases
- feat: extract and validate json response with [`jmespath`][jmespath]
- feat: run JSON/YAML testcases with builtin functions
- feat: support testcase and teststep level variables mechanism
- feat: integrate [boomer] standalone mode for load testing
- docs: init documentation website with [mkdocs]
- docs: add project badges, including go report card, codecov, github actions, FOSSA, etc.
- test: add CI test with [github actions][github-actions]
- test: integrate [sentry sdk][sentry sdk] for event reporting and analysis

## 3.1.11 (2022-04-24)

- fix #1273: ImportError by cannot import name '_unicodefun' from 'click'

## 3.1.10 (2022-04-18)

- fix #1249: catch exceptions when requesting with disabling allow_redirects
- fix: catch OSError when running subprocess

## 3.1.9 (2022-04-17)

- fix #1174: pydantic validation error when body is None
- fix #1209: only convert jmespath path for some fields in white list
- fix #1233: parse upload info with session variables
- fix #1246: catch exceptions caused by GA report failure
- fix #1247: catch exceptions when getting socket address failed

## 3.1.8 (2022-03-22)

- feat: add `--profile` flag for har2case to support overwrite headers/cookies with specified yaml/json configuration file
- feat: support variable and function in response extract expression
- fix: keep negative index in jmespath unchanged when converting pytest files, e.g. body.users[-1]
- fix: variable should not start with digit
- change: load yaml file with FullLoader

## 3.1.7 (2022-03-22)

- fix #1117: ignore comments and blank lines when parsing .env file
- fix #1141: parameterize failure caused by pydantic version
- fix #1165: ImportError caused by jinja2 version
- fix: failure in getting client and server IP/port when requesting HTTPS
- fix: upgrade dependencies for security
- change: remove support for dead python 3.6, upgrade supported python version to 3.7/3.8/3.9/3.10
- change: replace events reporter from sentry to Google Analytics

## 3.1.6 (2021-07-18)

**Fixed**

- fix #1086: chinese garbled in response
- fix #1068: incorrect variables and variable type hints
- fix #1079: display error in request body if the list inputted from with_json() contains dict
- fix #1056: validation failed when validation-value is in string format

## 3.1.5 (2021-06-27)

**Fixed**

- fix: decode brotli encoding

## 3.1.4 (2020-07-30)

**Changed**

- change: override variables strategy, step variables > extracted variables from previous steps

**Fixed**

- fix: parameters feature with custom functions
- fix: request json field with variable reference
- fix: pickle BufferedReader TypeError in upload feature

## 3.1.3 (2020-07-06)

**Added**

- feat: implement `parameters` feature

**Fixed**

- fix: validate with variable or function whose evaluation result is "" or not text
- fix: raise TestCaseFormatError if teststep validate invalid
- fix: raise TestCaseFormatError if ref testcase is invalid

## 3.1.2 (2020-06-29)

**Fixed**

- fix: missing setup/teardown hooks for referenced testcase
- fix: compatibility for `black` on Android termux that does not support multiprocessing well
- fix: mishandling of request header `Content-Length` for GET method
- fix: validate with jmespath containing variable or function, e.g. `body.locations[$index].name`

**Changed**

- change: import locust at beginning to monkey patch all modules
- change: open file in binary mode

## 3.1.1 (2020-06-23)

**Added**

- feat: add optional message for assertion

**Fixed**

- fix: ValueError when type_match None
- fix: override referenced testcase export in teststep
- fix: avoid duplicate import
- fix: override locust weight

## 3.1.0 (2020-06-21)

**Added**

- feat: integrate [locust] v1.0

**Changed**

- change: make converted referenced pytest files always relative to ProjectRootDir
- change: log function details when call function failed
- change: do not raise error if failed to get client/server address info

**Fixed**

- fix: path handling error when har2case har file and cwd != ProjectRootDir
- fix: missing list type for request body

## 3.0.13 (2020-06-17)

**Added**

- feat: log client/server IP and port

**Fixed**

- fix: avoid '.csv' been converted to '_csv'
- fix: convert har to JSON format testcase
- fix: missing ${var} handling in overriding config variables
- fix: SyntaxError caused by quote in case of headers."Set-Cookie"
- fix: FileExistsError when specified project name conflicts with existed file
- fix: testcase path handling error when path startswith "./" or ".\\"

## 3.0.12 (2020-06-14)

**Fixed**

- fix: compatibility with different path separators of Linux and Windows
- fix: IndexError in ensure_file_path_valid when file_path=os.getcwd()
- fix: ensure step referenced api, convert to v3 testcase
- fix: several other compatibility issues

**Changed**

- change: skip reporting sentry for errors occurred in debugtalk.py

## 3.0.11 (2020-06-08)

**Changed**

- change: override variables
    (1) testcase: session variables > step variables > config variables
    (2) testsuite: testcase variables > config variables
    (3) testsuite testcase variables > testcase config variables

**Fixed**

- fix: incorrect summary success when testcase failed
- fix: reload to refresh previously loaded debugtalk module
- fix: escape $$ in variable value

## 3.0.10 (2020-06-07)

**Added**

- feat: implement step setup/teardown hooks
- feat: support alter response in teardown hooks

**Fixed**

- fix: ensure upload ready
- fix: add ExtendJSONEncoder to safely dump json data with python object, such as MultipartEncoder

## 3.0.9 (2020-06-07)

**Fixed**

- fix: miss formatting referenced testcase
- fix: handle cases when parent directory name includes dot/hyphen/space

**Changed**

- change: add `export` keyword in TStep to export session variables from referenced testcase
- change: rename TestCaseInOut field, config_vars and export_vars
- change: rename StepData field, export_vars
- change: add `--tb=short` for `hrun` command to use shorter traceback format by default
- change: search debugtalk.py upward recursively until system root dir

## 3.0.8 (2020-06-04)

**Added**

- feat: add sentry sdk
- feat: extract session variable from referenced testcase step

**Fixed**

- fix: missing request json
- fix: override testsuite/testcase config verify
- fix: only strip whitespaces and tabs, \n\r are left because they maybe used in changeset
- fix: log testcase duration before raise ValidationFailure

**Changed**

- change: add httprunner version in generated pytest file

## 3.0.7 (2020-06-03)

**Added**

- feat: make pytest files in chain style
- feat: `hrun` supports run pytest files
- feat: get raw testcase model from pytest file

**Fixed**

- fix: convert jmespath.search result to int/float unintentionally
- fix: referenced testcase should not be run duplicately
- fix: requests.cookies.CookieConflictError, multiple cookies with name
- fix: missing exit code from pytest
- fix: skip invalid testcase/testsuite yaml/json file

**Changed**

- change: `har2case` generate pytest file by default
- docs: update sponsor info

## 3.0.6 (2020-05-29)

**Added**

- feat: make referenced testcase as pytest class

**Fixed**

- fix: ensure converted python file in utf-8 encoding
- fix: duplicate running referenced testcase
- fix: ensure compatibility issues between testcase format v2 and v3
- fix: ensure compatibility with deprecated cli args in v2, include --failfast/--report-file/--save-tests
- fix: UnicodeDecodeError when request body in protobuf

**Changed**

- change: make `allure-pytest`, `requests-toolbelt`, `filetype` as optional dependencies
- change: move all unittests to tests folder
- change: save testcase log in PWD/logs/ directory

## 3.0.5 (2020-05-22)

**Added**

- feat: each testcase has an unique id in uuid4 format
- feat: add default header `HRUN-Request-ID` for each testcase #721
- feat: builtin allure report
- feat: dump log for each testcase

**Fixed**

- fix: ensure referenced testcase share the same session

**Changed**

- change: remove default added `-s` option for hrun

## 3.0.4 (2020-05-19)

**Added**

- feat: make testsuite and run testsuite
- feat: testcase/testsuite config support getting variables by function
- feat: har2case with request cookies
- feat: log request/response headers and body with indent

**Fixed**

- fix: extract response cookies
- fix: handle errors when no valid testcases generated

**Changed**

- change: har2case do not ignore request headers, except for header startswith :

## 3.0.3 (2020-05-17)

**Fixed**

- fix: compatibility with testcase file path includes dots, space and minus sign
- fix: testcase generator, validate content.xxx => body.xxx
- fix: scaffold for v3

## 3.0.2 (2020-05-16)

**Added**

- feat: add `make` sub-command to generate python testcases from YAML/JSON
- feat: format generated python testcases with [black]
- test: add postman echo & httpbin as testcase examples

**Changed**

- refactor all
- replace jsonschema validation with pydantic
- remove compatibility with testcase/testsuite format v1
- replace unittest with pytest
- remove builtin html report, allure will be used with pytest later
- remove locust support temporarily
- update command line interface

## 3.0.1 (2020-03-24)

**Changed**

- remove sentry sdk

## 3.0.0 (2020-03-10)

**Added**

- feat: dump log for each testcase
- feat: add default header `HRUN-Request-ID` for each testcase #721

**Changed**

- remove support for Python 2.7
- replace logging with [loguru]
- replace string format with f-string
- remove dependency colorama and colorlog
- generate reports/logs folder in current working directory
- remove cli `--validate`
- remove cli `--pretty`

## 2.0 (2019-01-01~2020-02-21)

reference: [v2-changelog]


[hrp]: https://github.com/httprunner/hrp
[hashicorp/go-plugin]: https://github.com/hashicorp/go-plugin
[go plugin]: https://pkg.go.dev/plugin
[docs repo]: https://github.com/httprunner/httprunner.github.io
[zerolog]: https://github.com/rs/zerolog
[jmespath]: https://jmespath.org/
[mkdocs]: https://www.mkdocs.org/
[github-actions]: https://github.com/httprunner/hrp/actions
[boomer]: github.com/myzhan/boomer
[sentry sdk]: https://github.com/getsentry/sentry-go
[pushgateway]: https://github.com/prometheus/pushgateway
[locust]: https://locust.io/
[black]: https://github.com/psf/black
[loguru]: https://github.com/Delgan/loguru
[v2-changelog]: https://github.com/httprunner/httprunner/blob/v2/docs/CHANGELOG.md<|MERGE_RESOLUTION|>--- conflicted
+++ resolved
@@ -7,6 +7,8 @@
 **go version**
 
 - fix #1309: locate plugin file upward recursively until system root dir
+- feat: support converting Postman collection to HttpRunner testcase
+- refactor: improve the extensibility of `hrp convert` using interface `ICaseConverter`
 
 ## v4.1.0-beta (2022-05-21)
 
@@ -18,14 +20,9 @@
 - feat: support load testing with specified `--profile` configuration file
 - fix: step request elapsed timing should contain ContentTransfer part
 - fix #1288: unable to go get httprunner v4
-<<<<<<< HEAD
-- feat: support converting Postman collection to HttpRunner testcase
-- refactor: improve the extensibility of `hrp convert` using interface `ICaseConverter`
-=======
 - fix: panic when config didn't exist in testcase file
 - fix: disable keep alive and improve RPS accuracy
 - fix: improve RPS accuracy
->>>>>>> 10653b28
 
 **python version**
 
