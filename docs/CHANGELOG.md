--- conflicted
+++ resolved
@@ -10,14 +10,10 @@
 
 - feat: add `--profile` flag for har2case to support overwrite headers/cookies with specified yaml/json profile file
 - feat: support run testcases in specified folder path, including testcases in sub folders
+- feat: support HTTP/2 protocol
 - change: integrate [sentry sdk][sentry sdk] for panic reporting and analysis
 - change: lock funplugin version when creating scaffold project
 - fix: call referenced api/testcase with relative path
-<<<<<<< HEAD
-- refactor: redesign `IStep` to make step extensible to support implementing new protocols and test types
-- feat: support HTTP/2 protocol
-=======
->>>>>>> 5e40e369
 
 **python version**
 
