--- conflicted
+++ resolved
@@ -12,12 +12,9 @@
 - fix: failed to load json/data content in api reference
 - fix: failed to convert postman collection containing multipart/form-data requests to pytest
 - fix: only get the first parameter in referenced testcase
-<<<<<<< HEAD
-- refactor: simplify testcase converter
-=======
 - fix: support variable reference during extraction
 - fix: simplify jmespath compatibility conversion
->>>>>>> 84dbc68f
+- refactor: simplify testcase converter
 
 **python version**
 
