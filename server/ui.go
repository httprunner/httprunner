package server

import (
	"github.com/gin-gonic/gin"
	"github.com/httprunner/httprunner/v5/pkg/uixt"
	"github.com/httprunner/httprunner/v5/pkg/uixt/option"
)

func (r *Router) tapHandler(c *gin.Context) {
	var tapReq TapRequest
	if err := c.ShouldBindJSON(&tapReq); err != nil {
		RenderErrorValidateRequest(c, err)
		return
	}
	driver, err := r.GetDriver(c)
	if err != nil {
		return
	}
	if tapReq.Duration > 0 {
		err = driver.Drag(tapReq.X, tapReq.Y, tapReq.X, tapReq.Y,
			option.WithDuration(tapReq.Duration),
			option.WithAbsoluteCoordinate(true))
	} else {
		err = driver.TapAbsXY(tapReq.X, tapReq.Y)
	}
	if err != nil {
		RenderError(c, err)
		return
	}
	RenderSuccess(c, true)
}

<<<<<<< HEAD
func uploadHandler(c *gin.Context) {
	var uploadRequest uploadRequest
	if err := c.ShouldBindJSON(&uploadRequest); err != nil {
		RenderErrorValidateRequest(c, err)
		return
	}

	driver, err := GetDriver(c)
	if err != nil {
		RenderError(c, err)
		return
	}
	err = driver.IDriver.(*uixt.BrowserWebDriver).UploadFile(uploadRequest.X, uploadRequest.Y, uploadRequest.FileUrl, uploadRequest.FileFormat)
	if err != nil {
		c.Abort()
		return
	}
	RenderSuccess(c, true)
}
func hoverHandler(c *gin.Context) {
	var hoverReq HoverRequest
	if err := c.ShouldBindJSON(&hoverReq); err != nil {
		RenderErrorValidateRequest(c, err)
		return
	}

	driver, err := GetDriver(c)
	if err != nil {
		RenderError(c, err)
		return
	}

	err = driver.IDriver.(*uixt.BrowserWebDriver).Hover(hoverReq.X, hoverReq.Y)

	if err != nil {
		RenderError(c, err)
		return
	}
	RenderSuccess(c, true)
}

func scrollHandler(c *gin.Context) {
	var scrollReq ScrollRequest
	if err := c.ShouldBindJSON(&scrollReq); err != nil {
		RenderErrorValidateRequest(c, err)
		return
	}

	driver, err := GetDriver(c)
	if err != nil {
		RenderError(c, err)
		return
	}

	err = driver.IDriver.(*uixt.BrowserWebDriver).Scroll(scrollReq.Delta)

	if err != nil {
		RenderError(c, err)
		return
	}
	RenderSuccess(c, true)
}

func doubleTapHandler(c *gin.Context) {
=======
func (r *Router) doubleTapHandler(c *gin.Context) {
>>>>>>> 8d6478a1
	var tapReq TapRequest
	if err := c.ShouldBindJSON(&tapReq); err != nil {
		RenderErrorValidateRequest(c, err)
		return
	}

	driver, err := r.GetDriver(c)
	if err != nil {
		return
	}

	if tapReq.X < 1 && tapReq.Y < 1 {
		err = driver.DoubleTapXY(tapReq.X, tapReq.Y)
	} else {
		err = driver.DoubleTapXY(tapReq.X, tapReq.Y,
			option.WithAbsoluteCoordinate(true))
	}

	if err != nil {
		RenderError(c, err)
		return
	}
	RenderSuccess(c, true)
}

func (r *Router) dragHandler(c *gin.Context) {
	var dragReq DragRequest
	if err := c.ShouldBindJSON(&dragReq); err != nil {
		RenderErrorValidateRequest(c, err)
		return
	}
	if dragReq.Duration == 0 {
		dragReq.Duration = 1
	}
	driver, err := r.GetDriver(c)
	if err != nil {
		return
	}

	err = driver.Drag(dragReq.FromX, dragReq.FromY, dragReq.ToX, dragReq.ToY,
		option.WithDuration(dragReq.Duration), option.WithPressDuration(dragReq.PressDuration),
		option.WithAbsoluteCoordinate(true))
	if err != nil {
		RenderError(c, err)
		return
	}
	RenderSuccess(c, true)
}

func (r *Router) inputHandler(c *gin.Context) {
	var inputReq InputRequest
	if err := c.ShouldBindJSON(&inputReq); err != nil {
		RenderErrorValidateRequest(c, err)
		return
	}
	driver, err := r.GetDriver(c)
	if err != nil {
		return
	}
	err = driver.Input(inputReq.Text, option.WithFrequency(inputReq.Frequency))
	if err != nil {
		RenderError(c, err)
		return
	}
	RenderSuccess(c, true)
}<|MERGE_RESOLUTION|>--- conflicted
+++ resolved
@@ -30,7 +30,6 @@
 	RenderSuccess(c, true)
 }
 
-<<<<<<< HEAD
 func uploadHandler(c *gin.Context) {
 	var uploadRequest uploadRequest
 	if err := c.ShouldBindJSON(&uploadRequest); err != nil {
@@ -94,10 +93,7 @@
 	RenderSuccess(c, true)
 }
 
-func doubleTapHandler(c *gin.Context) {
-=======
 func (r *Router) doubleTapHandler(c *gin.Context) {
->>>>>>> 8d6478a1
 	var tapReq TapRequest
 	if err := c.ShouldBindJSON(&tapReq); err != nil {
 		RenderErrorValidateRequest(c, err)
